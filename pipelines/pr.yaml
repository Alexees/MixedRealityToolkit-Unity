# Build for PR validation.

variables:
  UnityVersion: Unity2018.3.7f1
  MRTKVersion: 2.0.0

pool:
  name: On-Prem Unity
  demands:
  - Unity2018.3.7f1
<<<<<<< HEAD
  timeoutInMinutes: 90
=======
  - COG-UnityCache-WUS2-01
>>>>>>> e33f8721

steps:
- template: templates/common.yml
- template: templates/end.yml
<|MERGE_RESOLUTION|>--- conflicted
+++ resolved
@@ -1,19 +1,17 @@
-# Build for PR validation.
-
-variables:
-  UnityVersion: Unity2018.3.7f1
-  MRTKVersion: 2.0.0
-
-pool:
-  name: On-Prem Unity
-  demands:
-  - Unity2018.3.7f1
-<<<<<<< HEAD
-  timeoutInMinutes: 90
-=======
-  - COG-UnityCache-WUS2-01
->>>>>>> e33f8721
-
-steps:
-- template: templates/common.yml
-- template: templates/end.yml
+# Build for PR validation.
+
+variables:
+  UnityVersion: Unity2018.3.7f1
+  MRTKVersion: 2.0.0
+
+jobs:
+- job: PR Validation
+  timeoutInMinutes: 90
+  pool:
+    name: On-Prem Unity
+    demands:
+    - Unity2018.3.7f1
+    - COG-UnityCache-WUS2-01
+  steps:
+  - template: templates/common.yml
+  - template: templates/end.yml