--- conflicted
+++ resolved
@@ -3,15 +3,6 @@
 
 #if !WINDOWS_UWP
 // When the .NET scripting backend is enabled and C# projects are built
-<<<<<<< HEAD
-// Unity doesn't include the required assemblies (i.e. the ones below).
-// Given that the .NET backend is deprecated by Unity at this point it's we have
-// to work around this on our end.
-#if UNITY_EDITOR
-using Microsoft.MixedReality.Toolkit.Editor;
-#endif
-using Microsoft.MixedReality.Toolkit.Input;
-=======
 // The assembly that this file is part of is still built for the player,
 // even though the assembly itself is marked as a test assembly (this is not
 // expected because test assemblies should not be included in player builds).
@@ -19,7 +10,6 @@
 // issue will likely persist for 2018, this issue is worked around by wrapping all
 // play mode tests in this check.
 
->>>>>>> 7b2f03bb
 using Microsoft.MixedReality.Toolkit.UI;
 using Microsoft.MixedReality.Toolkit.Utilities;
 using NUnit.Framework;
@@ -82,7 +72,7 @@
             InstantiateDefaultInteractablePrefab(
                 new Vector3(0.025f, 0.05f, 0.5f),
                 new Vector3(-90f, 0f, 0f),
-                out interactableObject, 
+                out interactableObject,
                 out interactable,
                 out translateTargetObject);
 
@@ -91,7 +81,7 @@
             interactable.OnClick.AddListener(() => { wasClicked = true; });
 
             Vector3 targetStartPosition = translateTargetObject.localPosition;
-            
+
             // Move the hand forward to intersect the interactable
             var inputSimulationService = PlayModeTestUtilities.GetInputSimulationService();
             int numSteps = 32;
@@ -408,7 +398,7 @@
                 yield return new WaitForFixedUpdate();
                 wasTranslated |= targetStartPosition != translateTargetObject.localPosition;
             }
-                        
+
             // Raise an input up event, then wait for transition to take place
             MixedRealityToolkit.InputSystem.RaiseOnInputUp(defaultInputSource, Handedness.None, interactable.InputAction);
             yield return new WaitForSeconds(buttonReleaseAnimationDelay);
