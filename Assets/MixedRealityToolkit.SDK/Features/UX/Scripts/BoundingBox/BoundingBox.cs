--- conflicted
+++ resolved
@@ -1142,31 +1142,15 @@
 
             for (int i = 0; i < boundsCorners.Length; ++i)
             {
-<<<<<<< HEAD
                 GameObject corner = new GameObject();
                 corner.name = "corner_" + i.ToString();
                 corner.transform.parent = rigRoot.transform;
                 corner.transform.localPosition = boundsCorners[i];
-=======
-                // Use default HoloLens v1 cube style handles
-                for (int i = 0; i < boundsCorners.Length; ++i)
-                {
-                    GameObject cube = GameObject.CreatePrimitive(PrimitiveType.Cube);
-                    cube.name = "corner_" + i.ToString();
-
-                    cube.transform.localScale = new Vector3(scaleHandleSize, scaleHandleSize, scaleHandleSize);
-                    cornerVisualScaleToMatchHandleSize = scaleHandleSize;
-                    cube.transform.position = boundsCorners[i];
-
-                    var contextInfo = cube.EnsureComponent<CursorContextInfo>();
-                    contextInfo.CurrentCursorAction = CursorContextInfo.CursorAction.Scale;
-                    contextInfo.ObjectCenter = rigRoot.transform;
-
-                    // In order for the cube to be grabbed using near interaction we need
-                    // to add NearInteractionGrabbable;
-                    var g = cube.EnsureComponent<NearInteractionGrabbable>();
-                    g.ShowTetherWhenManipulating = drawTetherWhenManipulating;
->>>>>>> 4b332235
+
+                var contextInfo = corner.EnsureComponent<CursorContextInfo>();
+                contextInfo.CurrentCursorAction = CursorContextInfo.CursorAction.Scale;
+                contextInfo.ObjectCenter = rigRoot.transform;
+
 
                 BoxCollider collider = corner.AddComponent<BoxCollider>();
                 collider.size = scaleHandleSize * Vector3.one;
@@ -1195,38 +1179,8 @@
                 }
                 else
                 {
-<<<<<<< HEAD
                     prefabToInstantiate = scaleHandlePrefab;
                 }
-=======
-                    GameObject corner = new GameObject();
-                    corner.name = "corner_" + i.ToString();
-                    corner.transform.parent = rigRoot.transform;
-                    corner.transform.localPosition = boundsCorners[i];
-
-                    BoxCollider collider = corner.AddComponent<BoxCollider>();
-                    collider.size = scaleHandleSize * Vector3.one;
-
-                    var contextInfo = corner.EnsureComponent<CursorContextInfo>();
-                    contextInfo.CurrentCursorAction = CursorContextInfo.CursorAction.Scale;
-                    contextInfo.ObjectCenter = rigRoot.transform;
-
-                    // In order for the corner to be grabbed using near interaction we need
-                    // to add NearInteractionGrabbable;
-                    var g = corner.EnsureComponent<NearInteractionGrabbable>();
-                    g.ShowTetherWhenManipulating = drawTetherWhenManipulating;
-
-                    GameObject visualsScale = new GameObject();
-                    visualsScale.name = "visualsScale";
-                    visualsScale.transform.parent = corner.transform;
-                    visualsScale.transform.localPosition = Vector3.zero;
-
-                    // Compute mirroring scale
-                    {
-                        Vector3 p = boundsCorners[i];
-                        visualsScale.transform.localScale = new Vector3(Mathf.Sign(p[0]), Mathf.Sign(p[1]), Mathf.Sign(p[2]));
-                    }
->>>>>>> 4b332235
 
                 if (prefabToInstantiate == null)
                 {
@@ -1256,6 +1210,10 @@
                 }
 
                 ApplyMaterialToAllRenderers(cornerVisual, handleMaterial);
+
+                var contextInfo = corner.EnsureComponent<CursorContextInfo>();
+                contextInfo.CurrentCursorAction = CursorContextInfo.CursorAction.Scale;
+                contextInfo.ObjectCenter = rigRoot.transform;
 
                 corners.Add(corner.transform);
                 cornerVisuals.Add(cornerVisual.transform);
@@ -1342,7 +1300,6 @@
                         ball.name = "midpoint_" + i.ToString();
                         ball.transform.localPosition = edgeCenters[i];
 
-<<<<<<< HEAD
                         // Align handle with its edge assuming that the prefab is initially aligned with the up direction 
                         if (edgeAxes[i] == CardinalAxisType.X)
                         {
@@ -1354,16 +1311,6 @@
                             Quaternion realignment = Quaternion.FromToRotation(Vector3.up, Vector3.forward);
                             ball.transform.localRotation = realignment * ball.transform.localRotation;
                         }
-=======
-                    var contextInfo = ball.EnsureComponent<CursorContextInfo>();
-                    contextInfo.CurrentCursorAction = CursorContextInfo.CursorAction.Rotate;
-                    contextInfo.ObjectCenter = rigRoot.transform;
-
-                    // In order for the ball to be grabbed using near interaction we need
-                    // to add NearInteractionGrabbable;
-                    var g = ball.EnsureComponent<NearInteractionGrabbable>();
-                    g.ShowTetherWhenManipulating = drawTetherWhenManipulating;
->>>>>>> 4b332235
 
                         if (rotationHandlePrefabColliderType == RotationHandlePrefabCollider.Sphere)
                         {
@@ -1380,6 +1327,10 @@
                             (collider as BoxCollider).size = new Vector3(localScale, localScale, localScale);
                         }
 
+                        var contextInfo = ball.EnsureComponent<CursorContextInfo>();
+                        contextInfo.CurrentCursorAction = CursorContextInfo.CursorAction.Rotate;
+                        contextInfo.ObjectCenter = rigRoot.transform;
+
                         // In order for the ball to be grabbed using near interaction we need
                         // to add NearInteractionGrabbable;
                         var g = ball.EnsureComponent<NearInteractionGrabbable>();
@@ -1487,8 +1438,6 @@
                 boxDisplay.transform.localScale = GetBoxDisplayScale();
                 boxDisplay.transform.parent = rigRoot.transform;
             }
-<<<<<<< HEAD
-=======
         }
 
         private Vector3 GetBoxDisplayScale()
@@ -1501,7 +1450,6 @@
             displayScale.z = (flattenAxis == FlattenModeType.FlattenZ) ? flattenAxisDisplayScale : displayScale.z;
 
             return 2.0f * displayScale;
->>>>>>> 4b332235
         }
 
         private void SetBoundingBoxCollider()
