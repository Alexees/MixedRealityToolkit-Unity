--- conflicted
+++ resolved
@@ -961,94 +961,7 @@
       invertXAxis: 0
       invertYAxis: 0
   - controllerType:
-<<<<<<< HEAD
-      reference: Microsoft.MixedReality.Toolkit.Providers.OculusAndroid.OculusGoRemoteController,
-        MixedRealityToolkit.Providers.Oculus
-    handedness: 3
-    interactions:
-    - id: 0
-      description: Spatial Pointer
-      axisType: 7
-      inputType: 3
-      inputAction:
-        id: 4
-        description: Pointer Pose
-        axisConstraint: 7
-      keyCode: 0
-      axisCodeX: 
-      axisCodeY: 
-      invertXAxis: 0
-      invertYAxis: 0
-    - id: 1
-      description: Trigger
-      axisType: 2
-      inputType: 7
-      inputAction:
-        id: 1
-        description: Select
-        axisConstraint: 2
-      keyCode: 344
-      axisCodeX: 
-      axisCodeY: 
-      invertXAxis: 0
-      invertYAxis: 0
-    - id: 2
-      description: Back
-      axisType: 2
-      inputType: 7
-      inputAction:
-        id: 2
-        description: Menu
-        axisConstraint: 2
-      keyCode: 336
-      axisCodeX: 
-      axisCodeY: 
-      invertXAxis: 0
-      invertYAxis: 0
-    - id: 3
-      description: PrimaryTouchpad Touch
-      axisType: 2
-      inputType: 22
-      inputAction:
-        id: 13
-        description: Pad Touch
-        axisConstraint: 2
-      keyCode: 346
-      axisCodeX: 
-      axisCodeY: 
-      invertXAxis: 0
-      invertYAxis: 0
-    - id: 4
-      description: PrimaryTouchpad Click
-      axisType: 2
-      inputType: 24
-      inputAction:
-        id: 14
-        description: Pad Press
-        axisConstraint: 2
-      keyCode: 338
-      axisCodeX: 
-      axisCodeY: 
-      invertXAxis: 0
-      invertYAxis: 0
-    - id: 5
-      description: PrimaryTouchpad Axis
-      axisType: 4
-      inputType: 49
-      inputAction:
-        id: 5
-        description: Teleport Direction
-        axisConstraint: 4
-      keyCode: 0
-      axisCodeX: AXIS_1
-      axisCodeY: AXIS_2
-      invertXAxis: 0
-      invertYAxis: 0
-  - controllerType:
-      reference: Microsoft.MixedReality.Toolkit.Providers.OpenVR.OculusRemoteController,
-=======
       reference: Microsoft.MixedReality.Toolkit.OpenVR.Input.OculusRemoteController,
->>>>>>> a15620cf
         Microsoft.MixedReality.Toolkit.Providers.OpenVR
     handedness: 0
     interactions:
