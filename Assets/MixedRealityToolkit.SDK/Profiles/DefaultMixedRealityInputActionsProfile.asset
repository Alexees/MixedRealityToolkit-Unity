--- conflicted
+++ resolved
@@ -51,13 +51,6 @@
     description: Mouse Delta
     axisConstraint: 4
   - id: 13
-<<<<<<< HEAD
-    description: Pad Touch
-    axisConstraint: 2
-  - id: 14
-    description: Pad Press
-    axisConstraint: 2
-=======
     description: Index Finger Pose
     axisConstraint: 7
   - id: 14
@@ -65,5 +58,4 @@
     axisConstraint: 0
   - id: 15
     description: Toggle Profiler
-    axisConstraint: 0
->>>>>>> a15620cf
+    axisConstraint: 0