--- conflicted
+++ resolved
@@ -500,11 +500,7 @@
         public Material MeshOcclusionMaterial { get; set; } = null;
 
         /// <inheritdoc />
-<<<<<<< HEAD
-        public Dictionary<int, GameObject> MeshObjects
-=======
         public IDictionary<int, GameObject> MeshObjects
->>>>>>> 151eaa7b
         {
             get
             {
@@ -555,11 +551,7 @@
         public Material PlatformSurfaceMaterial { get; set; } = null;
 
         /// <inheritdoc />
-<<<<<<< HEAD
-        public Dictionary<int, GameObject> SurfaceObjects
-=======
         public IDictionary<int, GameObject> SurfaceObjects
->>>>>>> 151eaa7b
         {
             get
             {
