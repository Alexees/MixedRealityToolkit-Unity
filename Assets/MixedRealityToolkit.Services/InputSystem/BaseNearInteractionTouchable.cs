﻿// Copyright (c) Microsoft Corporation. All rights reserved.
// Licensed under the MIT License. See LICENSE in the project root for license information.

using System;
using System.Collections.Generic;
using System.Linq;
using UnityEngine;
using UnityEngine.Serialization;

namespace Microsoft.MixedReality.Toolkit.Input
{
    /// <summary>
    /// Base class for all NearInteractionTouchables.
    /// </summary>
    /// <remarks>
    /// Add this component to objects to raise touch events when in [PokePointer](xref:Microsoft.MixedReality.Toolkit.Input.PokePointer) proximity.
    /// The object layer must be included of the [PokeLayerMasks](xref:Microsoft.MixedReality.Toolkit.Input.PokePointer.PokeLayerMasks).
    /// </remarks>
    public abstract class BaseNearInteractionTouchable : MonoBehaviour
    {
        [SerializeField]
        protected TouchableEventType eventsToReceive = TouchableEventType.Touch;

        /// <summary>
        /// The type of event to receive.
        /// </summary>
        public TouchableEventType EventsToReceive
        {
            get => eventsToReceive;
            set => eventsToReceive = value;
        }

        [Tooltip("Distance behind the surface at which you will receive a touch started event")]
        [SerializeField]
        [FormerlySerializedAs("distBack")]
        protected float pokeThreshold = 0.25f;
        /// <summary>
        /// Distance behind the surface at which the touchable becomes active.
        /// </summary>
        /// <remarks>
        /// When the pointer distance to the touchable object becomes less than -PokeThreshold (i.e. behind the surface),
        /// then the Touch Started event is raised and the touchable object becomes tracked by the pointer.
        /// </remarks>
        public float PokeThreshold => pokeThreshold;

        [Tooltip("Distance in front of the surface at which you will receive a touch completed event")]
        [SerializeField]
        protected float debounceThreshold = 0.01f;
        /// <summary>
        /// Distance in front of the surface at which you will receive a touch completed event.
        /// </summary>
        /// <remarks>
        /// When the touchable is active and the pointer distance becomes greater than +DebounceThreshold (i.e. in front of the surface),
        /// then the Touch Completed event is raised and the touchable object is released by the pointer.
        /// </remarks>
        public float DebounceThreshold => debounceThreshold;

        protected void OnValidate()
        {
<<<<<<< HEAD
            instances.Add(this);

            if (touchableCollider == null)
            {
                touchableCollider = GetComponent<Collider>();
            }

            usesCollider = touchableCollider != null;
=======
            pokeThreshold = Math.Max(pokeThreshold, 0);
            debounceThreshold = Math.Max(debounceThreshold, 0);
>>>>>>> 163b8170
        }

        public abstract float DistanceToTouchable(Vector3 samplePoint, out Vector3 normal);
    }

    /// <summary>
    /// Base class for all touchables using colliders.
    /// </summary>
    [RequireComponent(typeof(Collider))]
    public abstract class ColliderNearInteractionTouchable : BaseNearInteractionTouchable
    {
        public bool ColliderEnabled { get { return touchableCollider.enabled && touchableCollider.gameObject.activeInHierarchy; } }

        /// <summary>
        /// The collider used by this touchable.
        /// </summary>
        [SerializeField]
        [FormerlySerializedAs("collider")]
        private Collider touchableCollider;
        public Collider TouchableCollider => touchableCollider;

        protected new void OnValidate()
        {
            base.OnValidate();

<<<<<<< HEAD
            if (touchableCollider == null)
            {
                touchableCollider = GetComponent<Collider>();
            }

            usesCollider = touchableCollider != null;
=======
            touchableCollider = GetComponent<Collider>();
>>>>>>> 163b8170
        }
    }
}<|MERGE_RESOLUTION|>--- conflicted
+++ resolved
@@ -57,19 +57,8 @@
 
         protected void OnValidate()
         {
-<<<<<<< HEAD
-            instances.Add(this);
-
-            if (touchableCollider == null)
-            {
-                touchableCollider = GetComponent<Collider>();
-            }
-
-            usesCollider = touchableCollider != null;
-=======
             pokeThreshold = Math.Max(pokeThreshold, 0);
             debounceThreshold = Math.Max(debounceThreshold, 0);
->>>>>>> 163b8170
         }
 
         public abstract float DistanceToTouchable(Vector3 samplePoint, out Vector3 normal);
@@ -95,16 +84,7 @@
         {
             base.OnValidate();
 
-<<<<<<< HEAD
-            if (touchableCollider == null)
-            {
-                touchableCollider = GetComponent<Collider>();
-            }
-
-            usesCollider = touchableCollider != null;
-=======
             touchableCollider = GetComponent<Collider>();
->>>>>>> 163b8170
         }
     }
 }