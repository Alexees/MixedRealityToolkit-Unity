--- conflicted
+++ resolved
@@ -174,16 +174,10 @@
             HandStateRight.Reset();
         }
 
-<<<<<<< HEAD
-        private bool isAnyHandSimulated = false;
-
-        public void Update()
-=======
         /// <summary>
         /// Capture a snapshot of simulated hand data based on current state.
         /// </summary>
         public bool UpdateHandData(SimulatedHandData handDataLeft, SimulatedHandData handDataRight)
->>>>>>> 1379647b
         {
             SimulateUserInput();
 
@@ -226,34 +220,9 @@
             }
             if (UnityEngine.Input.GetKeyUp(profile.RightHandManipulationKey))
             {
-<<<<<<< HEAD
-                stateRight.IsSimulated = false;
-            }
-
-            // Hide cursor if either of the hands is simulated
-            // only set this if we have a state change, else we might interfere with some other controllers mouse behavior
-            bool isHandSimulated = stateLeft.IsSimulated || stateRight.IsSimulated;
-            if (isAnyHandSimulated != isHandSimulated)
-            {
-                isAnyHandSimulated = isHandSimulated;
-                Cursor.visible = !isHandSimulated;
-            }
-
-            stateLeft.UpdateVisibility(profile.HandHideTimeout);
-            stateRight.UpdateVisibility(profile.HandHideTimeout);
-            // Reset when enabling
-            if (!wasLeftVisible && stateLeft.IsVisible)
-            {
-                stateLeft.Reset(profile.DefaultHandDistance, profile.DefaultHandGesture);
-            }
-            if (!wasRightVisible && stateRight.IsVisible)
-            {
-                stateRight.Reset(profile.DefaultHandDistance, profile.DefaultHandGesture);
-=======
                 isSimulatingRight = false;
->>>>>>> 1379647b
-            }
-
+            }
+       
             Vector3 mouseDelta = (lastMousePosition.HasValue ? UnityEngine.Input.mousePosition - lastMousePosition.Value : Vector3.zero);
             mouseDelta.z += UnityEngine.Input.GetAxis("Mouse ScrollWheel") * profile.HandDepthMultiplier;
             float rotationDelta = profile.HandRotationSpeed * Time.deltaTime;
