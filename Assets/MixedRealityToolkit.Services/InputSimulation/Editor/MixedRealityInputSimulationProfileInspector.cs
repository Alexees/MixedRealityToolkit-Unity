﻿// Copyright (c) Microsoft Corporation. All rights reserved.
// Licensed under the MIT License. See LICENSE in the project root for license information.﻿

using Microsoft.MixedReality.Toolkit.Editor;
using Microsoft.MixedReality.Toolkit.Utilities.Editor;
using UnityEditor;
using UnityEngine;

namespace Microsoft.MixedReality.Toolkit.Input
{
    [CustomEditor(typeof(MixedRealityInputSimulationProfile))]
    public class MixedRealityInputSimulationProfileInspector : BaseMixedRealityToolkitConfigurationProfileInspector
    {
        private SerializedProperty isCameraControlEnabled;

        private SerializedProperty extraMouseSensitivityScale;
        private SerializedProperty defaultMouseSensitivity;
        private SerializedProperty mouseLookButton;
        private SerializedProperty isControllerLookInverted;
        private SerializedProperty currentControlMode;
        private SerializedProperty fastControlKey;
        private SerializedProperty controlSlowSpeed;
        private SerializedProperty controlFastSpeed;
        private SerializedProperty moveHorizontal;
        private SerializedProperty moveVertical;
        private SerializedProperty mouseX;
        private SerializedProperty mouseY;
        private SerializedProperty lookHorizontal;
        private SerializedProperty lookVertical;

        private SerializedProperty handSimulationMode;

        private SerializedProperty simulateEyePosition;

        private SerializedProperty toggleLeftHandKey;
        private SerializedProperty toggleRightHandKey;
        private SerializedProperty handHideTimeout;
        private SerializedProperty leftHandManipulationKey;
        private SerializedProperty rightHandManipulationKey;

        private SerializedProperty defaultHandGesture;
        private SerializedProperty leftMouseHandGesture;
        private SerializedProperty middleMouseHandGesture;
        private SerializedProperty rightMouseHandGesture;
        private SerializedProperty handGestureAnimationSpeed;

        private SerializedProperty defaultHandDistance;
        private SerializedProperty handDepthMultiplier;
        private SerializedProperty handJitterAmount;

        private SerializedProperty yawHandCWKey;
        private SerializedProperty yawHandCCWKey;
        private SerializedProperty pitchHandCWKey;
        private SerializedProperty pitchHandCCWKey;
        private SerializedProperty rollHandCWKey;
        private SerializedProperty rollHandCCWKey;
        private SerializedProperty handRotationSpeed;

        private SerializedProperty holdStartDuration;
        private SerializedProperty manipulationStartThreshold;

        private const string ProfileTitle = "Input Simulation Settings";
        private const string ProfileDescription = "Settings for simulating input devices in the editor.";

        protected override void OnEnable()
        {
            base.OnEnable();

            isCameraControlEnabled = serializedObject.FindProperty("isCameraControlEnabled");

            extraMouseSensitivityScale = serializedObject.FindProperty("extraMouseSensitivityScale");
            defaultMouseSensitivity = serializedObject.FindProperty("defaultMouseSensitivity");
            mouseLookButton = serializedObject.FindProperty("mouseLookButton");
            isControllerLookInverted = serializedObject.FindProperty("isControllerLookInverted");
            currentControlMode = serializedObject.FindProperty("currentControlMode");
            fastControlKey = serializedObject.FindProperty("fastControlKey");
            controlSlowSpeed = serializedObject.FindProperty("controlSlowSpeed");
            controlFastSpeed = serializedObject.FindProperty("controlFastSpeed");
            moveHorizontal = serializedObject.FindProperty("moveHorizontal");
            moveVertical = serializedObject.FindProperty("moveVertical");
            mouseX = serializedObject.FindProperty("mouseX");
            mouseY = serializedObject.FindProperty("mouseY");
            lookHorizontal = serializedObject.FindProperty("lookHorizontal");
            lookVertical = serializedObject.FindProperty("lookVertical");

            handSimulationMode = serializedObject.FindProperty("handSimulationMode");

            simulateEyePosition = serializedObject.FindProperty("simulateEyePosition");

            toggleLeftHandKey = serializedObject.FindProperty("toggleLeftHandKey");
            toggleRightHandKey = serializedObject.FindProperty("toggleRightHandKey");
            handHideTimeout = serializedObject.FindProperty("handHideTimeout");
            leftHandManipulationKey = serializedObject.FindProperty("leftHandManipulationKey");
            rightHandManipulationKey = serializedObject.FindProperty("rightHandManipulationKey");

            defaultHandGesture = serializedObject.FindProperty("defaultHandGesture");
            leftMouseHandGesture = serializedObject.FindProperty("leftMouseHandGesture");
            middleMouseHandGesture = serializedObject.FindProperty("middleMouseHandGesture");
            rightMouseHandGesture = serializedObject.FindProperty("rightMouseHandGesture");
            handGestureAnimationSpeed = serializedObject.FindProperty("handGestureAnimationSpeed");

            holdStartDuration = serializedObject.FindProperty("holdStartDuration");
            manipulationStartThreshold = serializedObject.FindProperty("manipulationStartThreshold");

            defaultHandDistance = serializedObject.FindProperty("defaultHandDistance");
            handDepthMultiplier = serializedObject.FindProperty("handDepthMultiplier");
            handJitterAmount = serializedObject.FindProperty("handJitterAmount");

            yawHandCWKey = serializedObject.FindProperty("yawHandCWKey");
            yawHandCCWKey = serializedObject.FindProperty("yawHandCCWKey");
            pitchHandCWKey = serializedObject.FindProperty("pitchHandCWKey");
            pitchHandCCWKey = serializedObject.FindProperty("pitchHandCCWKey");
            rollHandCWKey = serializedObject.FindProperty("rollHandCWKey");
            rollHandCCWKey = serializedObject.FindProperty("rollHandCCWKey");
            handRotationSpeed = serializedObject.FindProperty("handRotationSpeed");
        }

        public override void OnInspectorGUI()
        {
<<<<<<< HEAD
            if (!RenderProfileHeader(ProfileTitle, ProfileDescription, BackProfileType.Input))
            {
                return;
            }

=======
            RenderTitleDescriptionAndLogo(
                "Input Simulation settings",
                "Settings for simulating input devices in the editor.");

            if (MixedRealityInspectorUtility.CheckMixedRealityConfigured(true, !RenderAsSubProfile))
            {
                if (GUILayout.Button("Back to Input Profile"))
                {
                    Selection.activeObject = MixedRealityToolkit.Instance.ActiveProfile.InputSystemProfile;
                }
            }

            CheckProfileLock(target);

>>>>>>> e73c6dfd
            serializedObject.Update();

            bool isGUIEnabled = GUI.enabled;

            EditorGUILayout.PropertyField(isCameraControlEnabled);
            {
                EditorGUILayout.BeginVertical("Label");
                GUI.enabled = isGUIEnabled && isCameraControlEnabled.boolValue;

                EditorGUILayout.PropertyField(extraMouseSensitivityScale);
                EditorGUILayout.PropertyField(defaultMouseSensitivity);
                EditorGUILayout.PropertyField(mouseLookButton);
                EditorGUILayout.PropertyField(isControllerLookInverted);
                EditorGUILayout.PropertyField(currentControlMode);
                EditorGUILayout.PropertyField(fastControlKey);
                EditorGUILayout.PropertyField(controlSlowSpeed);
                EditorGUILayout.PropertyField(controlFastSpeed);
                EditorGUILayout.PropertyField(moveHorizontal);
                EditorGUILayout.PropertyField(moveVertical);
                EditorGUILayout.PropertyField(mouseX);
                EditorGUILayout.PropertyField(mouseY);
                EditorGUILayout.PropertyField(lookHorizontal);
                EditorGUILayout.PropertyField(lookVertical);

                EditorGUILayout.EndVertical();
                GUI.enabled = isGUIEnabled;
            }

            EditorGUILayout.Space();
            EditorGUILayout.PropertyField(simulateEyePosition);

            EditorGUILayout.Space();
            EditorGUILayout.PropertyField(handSimulationMode);
            {
                EditorGUILayout.BeginVertical("Label");
                bool isHandSimEnabled = (handSimulationMode.enumValueIndex != (int)HandSimulationMode.Disabled);
                GUI.enabled = isGUIEnabled && isHandSimEnabled;

                EditorGUILayout.PropertyField(toggleLeftHandKey);
                EditorGUILayout.PropertyField(toggleRightHandKey);
                EditorGUILayout.PropertyField(handHideTimeout);
                EditorGUILayout.PropertyField(leftHandManipulationKey);
                EditorGUILayout.PropertyField(rightHandManipulationKey);
                EditorGUILayout.Space();

                EditorGUILayout.PropertyField(defaultHandGesture);
                EditorGUILayout.PropertyField(leftMouseHandGesture);
                EditorGUILayout.PropertyField(middleMouseHandGesture);
                EditorGUILayout.PropertyField(rightMouseHandGesture);
                EditorGUILayout.PropertyField(handGestureAnimationSpeed);
                EditorGUILayout.Space();

                EditorGUILayout.PropertyField(holdStartDuration);
                EditorGUILayout.PropertyField(manipulationStartThreshold);
                EditorGUILayout.Space();

                EditorGUILayout.PropertyField(defaultHandDistance);
                EditorGUILayout.PropertyField(handDepthMultiplier);
                EditorGUILayout.PropertyField(handJitterAmount);
                EditorGUILayout.Space();

                EditorGUILayout.PropertyField(yawHandCWKey);
                EditorGUILayout.PropertyField(yawHandCCWKey);
                EditorGUILayout.PropertyField(pitchHandCWKey);
                EditorGUILayout.PropertyField(pitchHandCCWKey);
                EditorGUILayout.PropertyField(rollHandCWKey);
                EditorGUILayout.PropertyField(rollHandCCWKey);
                EditorGUILayout.PropertyField(handRotationSpeed);
                EditorGUILayout.Space();

                EditorGUILayout.EndVertical();
                GUI.enabled = isGUIEnabled;
            }

            serializedObject.ApplyModifiedProperties();
        }
    }
}<|MERGE_RESOLUTION|>--- conflicted
+++ resolved
@@ -117,28 +117,11 @@
 
         public override void OnInspectorGUI()
         {
-<<<<<<< HEAD
             if (!RenderProfileHeader(ProfileTitle, ProfileDescription, BackProfileType.Input))
             {
                 return;
             }
 
-=======
-            RenderTitleDescriptionAndLogo(
-                "Input Simulation settings",
-                "Settings for simulating input devices in the editor.");
-
-            if (MixedRealityInspectorUtility.CheckMixedRealityConfigured(true, !RenderAsSubProfile))
-            {
-                if (GUILayout.Button("Back to Input Profile"))
-                {
-                    Selection.activeObject = MixedRealityToolkit.Instance.ActiveProfile.InputSystemProfile;
-                }
-            }
-
-            CheckProfileLock(target);
-
->>>>>>> e73c6dfd
             serializedObject.Update();
 
             bool isGUIEnabled = GUI.enabled;
