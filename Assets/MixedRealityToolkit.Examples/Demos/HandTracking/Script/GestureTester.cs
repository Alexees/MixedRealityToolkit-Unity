﻿// Copyright (c) Microsoft Corporation. All rights reserved.
// Licensed under the MIT License. See LICENSE in the project root for license information.

using Microsoft.MixedReality.Toolkit.Input;
using UnityEngine;

namespace Microsoft.MixedReality.Toolkit.Examples
{
    public class GestureTester : MonoBehaviour, IMixedRealityGestureHandler<Vector3>
    {
        public GameObject HoldIndicator = null;
        public GameObject ManipulationIndicator = null;
        public GameObject NavigationIndicator = null;

        public Material DefaultMaterial = null;
        public Material HoldMaterial = null;
        public Material ManipulationMaterial = null;
        public Material NavigationMaterial = null;

        public GameObject RailsAxisX = null;
        public GameObject RailsAxisY = null;
        public GameObject RailsAxisZ = null;

        void OnEnable()
        {
            HideRails();
        }

<<<<<<< HEAD
        public void OnGestureStarted(InputEventData eventData)
=======
    public void OnGestureUpdated(InputEventData<Vector3> eventData)
    {
        Debug.Log($"OnGestureUpdated [{Time.frameCount}]: {eventData.MixedRealityInputAction.Description}");

        var action = eventData.MixedRealityInputAction.Description;
        if (action == "Manipulate Action")
>>>>>>> 74f238fe
        {
            Debug.Log($"OnGestureStarted [{Time.frameCount}]: {eventData.MixedRealityInputAction.Description}");

            var action = eventData.MixedRealityInputAction.Description;
            if (action == "Hold Action")
            {
                SetIndicator(HoldIndicator, "Hold: started", HoldMaterial);
            }
            else if (action == "Manipulate Action")
            {
                SetIndicator(ManipulationIndicator, $"Manipulation: started {Vector3.zero}", ManipulationMaterial, Vector3.zero);
            }
            else if (action == "Navigation Action")
            {
                SetIndicator(NavigationIndicator, $"Navigation: started {Vector3.zero}", NavigationMaterial, Vector3.zero);
                ShowRails(Vector3.zero);
            }
        }

<<<<<<< HEAD
        public void OnGestureUpdated(InputEventData eventData)
=======
    public void OnGestureCompleted(InputEventData<Vector3> eventData)
    {
        Debug.Log($"OnGestureCompleted [{Time.frameCount}]: {eventData.MixedRealityInputAction.Description}");

        var action = eventData.MixedRealityInputAction.Description;
        if (action == "Manipulate Action")
>>>>>>> 74f238fe
        {
            Debug.Log($"OnGestureUpdated [{Time.frameCount}]: {eventData.MixedRealityInputAction.Description}");

            var action = eventData.MixedRealityInputAction.Description;
            if (action == "Hold Action")
            {
                SetIndicator(HoldIndicator, "Hold: updated", DefaultMaterial);
            }
        }

        public void OnGestureUpdated(InputEventData<Vector3> eventData)
        {
            var action = eventData.MixedRealityInputAction.Description;
            if (action == "Manipulate Action")
            {
                SetIndicator(ManipulationIndicator, $"Manipulation: updated {eventData.InputData}", ManipulationMaterial, eventData.InputData);
            }
            else if (action == "Navigation Action")
            {
                SetIndicator(NavigationIndicator, $"Navigation: updated {eventData.InputData}", NavigationMaterial, eventData.InputData);
                ShowRails(eventData.InputData);
            }
        }

        public void OnGestureCompleted(InputEventData eventData)
        {
            Debug.Log($"OnGestureCompleted [{Time.frameCount}]: {eventData.MixedRealityInputAction.Description}");

            var action = eventData.MixedRealityInputAction.Description;
            if (action == "Hold Action")
            {
                SetIndicator(HoldIndicator, "Hold: completed", DefaultMaterial);
            }
        }

        public void OnGestureCompleted(InputEventData<Vector3> eventData)
        {
            var action = eventData.MixedRealityInputAction.Description;
            if (action == "Manipulate Action")
            {
                SetIndicator(ManipulationIndicator, $"Manipulation: completed {eventData.InputData}", DefaultMaterial, eventData.InputData);
            }
            else if (action == "Navigation Action")
            {
                SetIndicator(NavigationIndicator, $"Navigation: completed {eventData.InputData}", DefaultMaterial, eventData.InputData);
                HideRails();
            }
        }

        public void OnGestureCanceled(InputEventData eventData)
        {
            Debug.Log($"OnGestureCanceled [{Time.frameCount}]: {eventData.MixedRealityInputAction.Description}");

            var action = eventData.MixedRealityInputAction.Description;
            if (action == "Hold Action")
            {
                SetIndicator(HoldIndicator, "Hold: canceled", DefaultMaterial);
            }
            else if (action == "Manipulate Action")
            {
                SetIndicator(ManipulationIndicator, "Manipulation: canceled", DefaultMaterial);
            }
            else if (action == "Navigation Action")
            {
                SetIndicator(NavigationIndicator, "Navigation: canceled", DefaultMaterial);
                HideRails();
            }
        }

        private void SetIndicator(GameObject indicator, string label, Material material)
        {
            if (indicator)
            {
                var renderer = indicator.GetComponentInChildren<Renderer>();
                if (material && renderer)
                {
                    renderer.material = material;
                }
                var text = indicator.GetComponentInChildren<TextMesh>();
                if (text)
                {
                    text.text = label;
                }
            }
        }

        private void SetIndicator(GameObject indicator, string label, Material material, Vector3 position)
        {
            SetIndicator(indicator, label, material);
            if (indicator)
            {
                indicator.transform.localPosition = position;
            }
        }

        private void ShowRails(Vector3 position)
        {
            var gestureProfile = MixedRealityToolkit.Instance.ActiveProfile.InputSystemProfile.GesturesProfile;
            var useRails = gestureProfile.UseRailsNavigation;

            if (RailsAxisX)
            {
                RailsAxisX.SetActive(!useRails || position.x != 0.0f);
            }
            if (RailsAxisY)
            {
                RailsAxisY.SetActive(!useRails || position.y != 0.0f);
            }
            if (RailsAxisZ)
            {
                RailsAxisZ.SetActive(!useRails || position.z != 0.0f);
            }
        }

        private void HideRails()
        {
            if (RailsAxisX)
            {
                RailsAxisX.SetActive(false);
            }
            if (RailsAxisY)
            {
                RailsAxisY.SetActive(false);
            }
            if (RailsAxisZ)
            {
                RailsAxisZ.SetActive(false);
            }
        }
    }
}<|MERGE_RESOLUTION|>--- conflicted
+++ resolved
@@ -26,16 +26,7 @@
             HideRails();
         }
 
-<<<<<<< HEAD
         public void OnGestureStarted(InputEventData eventData)
-=======
-    public void OnGestureUpdated(InputEventData<Vector3> eventData)
-    {
-        Debug.Log($"OnGestureUpdated [{Time.frameCount}]: {eventData.MixedRealityInputAction.Description}");
-
-        var action = eventData.MixedRealityInputAction.Description;
-        if (action == "Manipulate Action")
->>>>>>> 74f238fe
         {
             Debug.Log($"OnGestureStarted [{Time.frameCount}]: {eventData.MixedRealityInputAction.Description}");
 
@@ -55,16 +46,7 @@
             }
         }
 
-<<<<<<< HEAD
         public void OnGestureUpdated(InputEventData eventData)
-=======
-    public void OnGestureCompleted(InputEventData<Vector3> eventData)
-    {
-        Debug.Log($"OnGestureCompleted [{Time.frameCount}]: {eventData.MixedRealityInputAction.Description}");
-
-        var action = eventData.MixedRealityInputAction.Description;
-        if (action == "Manipulate Action")
->>>>>>> 74f238fe
         {
             Debug.Log($"OnGestureUpdated [{Time.frameCount}]: {eventData.MixedRealityInputAction.Description}");
 
@@ -75,19 +57,21 @@
             }
         }
 
-        public void OnGestureUpdated(InputEventData<Vector3> eventData)
+    public void OnGestureUpdated(InputEventData<Vector3> eventData)
+    {
+        Debug.Log($"OnGestureUpdated [{Time.frameCount}]: {eventData.MixedRealityInputAction.Description}");
+
+        var action = eventData.MixedRealityInputAction.Description;
+        if (action == "Manipulate Action")
         {
-            var action = eventData.MixedRealityInputAction.Description;
-            if (action == "Manipulate Action")
-            {
-                SetIndicator(ManipulationIndicator, $"Manipulation: updated {eventData.InputData}", ManipulationMaterial, eventData.InputData);
-            }
-            else if (action == "Navigation Action")
-            {
-                SetIndicator(NavigationIndicator, $"Navigation: updated {eventData.InputData}", NavigationMaterial, eventData.InputData);
-                ShowRails(eventData.InputData);
-            }
+            SetIndicator(ManipulationIndicator, $"Manipulation: updated {eventData.InputData}", ManipulationMaterial, eventData.InputData);
         }
+        else if (action == "Navigation Action")
+        {
+            SetIndicator(NavigationIndicator, $"Navigation: updated {eventData.InputData}", NavigationMaterial, eventData.InputData);
+            ShowRails(eventData.InputData);
+        }
+    }
 
         public void OnGestureCompleted(InputEventData eventData)
         {
@@ -100,19 +84,21 @@
             }
         }
 
-        public void OnGestureCompleted(InputEventData<Vector3> eventData)
+    public void OnGestureCompleted(InputEventData<Vector3> eventData)
+    {
+        Debug.Log($"OnGestureCompleted [{Time.frameCount}]: {eventData.MixedRealityInputAction.Description}");
+
+        var action = eventData.MixedRealityInputAction.Description;
+        if (action == "Manipulate Action")
         {
-            var action = eventData.MixedRealityInputAction.Description;
-            if (action == "Manipulate Action")
-            {
-                SetIndicator(ManipulationIndicator, $"Manipulation: completed {eventData.InputData}", DefaultMaterial, eventData.InputData);
-            }
-            else if (action == "Navigation Action")
-            {
-                SetIndicator(NavigationIndicator, $"Navigation: completed {eventData.InputData}", DefaultMaterial, eventData.InputData);
-                HideRails();
-            }
+            SetIndicator(ManipulationIndicator, $"Manipulation: completed {eventData.InputData}", DefaultMaterial, eventData.InputData);
         }
+        else if (action == "Navigation Action")
+        {
+            SetIndicator(NavigationIndicator, $"Navigation: completed {eventData.InputData}", DefaultMaterial, eventData.InputData);
+            HideRails();
+        }
+    }
 
         public void OnGestureCanceled(InputEventData eventData)
         {
