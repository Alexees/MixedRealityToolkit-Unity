--- conflicted
+++ resolved
@@ -5,12 +5,9 @@
 using System.Collections;
 using System.Text;
 using UnityEngine;
-<<<<<<< HEAD
+
+#if UNITY_EDITOR || UNITY_WSA
 using UnityEngine.VR.WSA.Input;
-=======
-
-#if UNITY_EDITOR || UNITY_WSA
->>>>>>> 497be9c2
 using UnityEngine.Windows.Speech;
 #endif
 
