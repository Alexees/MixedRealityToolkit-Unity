﻿// Copyright (c) Microsoft Corporation. All rights reserved.
// Licensed under the MIT License. See LICENSE in the project root for license information.

using UnityEngine;

#if UNITY_WSA && UNITY_2017_2_OR_NEWER
using UnityEngine.XR.WSA.Input;
#endif

namespace HoloToolkit.Unity.InputModule
{
    /// <summary>
    /// ControllerFinder is a base class providing simple event handling for getting/releasing MotionController Transforms
    /// </summary>
    public abstract class ControllerFinder : MonoBehaviour
    {
#if UNITY_WSA && UNITY_2017_2_OR_NEWER
        public MotionControllerInfo.ControllerElementEnum Element
        {
            get { return element; }
            set { element = value; }
        }

        [SerializeField]
        private MotionControllerInfo.ControllerElementEnum element = MotionControllerInfo.ControllerElementEnum.PointingPose;

        public InteractionSourceHandedness Handedness
        {
            get { return handedness; }
            set
            {
                handedness = value;
                RefreshControllerTransform();
            }
        }

        [SerializeField]
        private InteractionSourceHandedness handedness = InteractionSourceHandedness.Left;

        public Transform ElementTransform { get { return elementTransform; } private set { elementTransform = value; } }
        private Transform elementTransform;

        protected MotionControllerInfo ControllerInfo;

        private bool started = false;
#endif

        protected virtual void OnEnable()
        {
#if UNITY_WSA && UNITY_2017_2_OR_NEWER
            if (!MotionControllerVisualizer.ConfirmInitialized())
            {
                // The motion controller visualizer singleton could not be found.
                return;
            }

<<<<<<< HEAD
            if (started)
            {
                CheckModelAlreadyLoaded();
            }

=======
            // Look if the controller has loaded.
            RefreshControllerTransform();
>>>>>>> adb897b9
            MotionControllerVisualizer.Instance.OnControllerModelLoaded += AddControllerTransform;
            MotionControllerVisualizer.Instance.OnControllerModelUnloaded += RemoveControllerTransform;
#endif
        }

        protected virtual void Start()
        {
#if UNITY_WSA && UNITY_2017_2_OR_NEWER
            CheckModelAlreadyLoaded();
            started = true;
#endif
        }

        protected virtual void OnDisable()
        {
#if UNITY_WSA && UNITY_2017_2_OR_NEWER
            if (MotionControllerVisualizer.IsInitialized)
            {
                MotionControllerVisualizer.Instance.OnControllerModelLoaded -= AddControllerTransform;
                MotionControllerVisualizer.Instance.OnControllerModelUnloaded -= RemoveControllerTransform;
            }
#endif
        }

        protected virtual void OnDestroy()
        {
#if UNITY_WSA && UNITY_2017_2_OR_NEWER
            if (MotionControllerVisualizer.IsInitialized)
            {
                MotionControllerVisualizer.Instance.OnControllerModelLoaded -= AddControllerTransform;
                MotionControllerVisualizer.Instance.OnControllerModelUnloaded -= RemoveControllerTransform;
            }
#endif
        }

        /// <summary>
        /// Allows the object to change which controller it tracks, based on handedness.
        /// </summary>
        /// <param name="newHandedness">The new handedness to track. Does nothing if the handedness doesn't change.</param>
#if UNITY_WSA && UNITY_2017_2_OR_NEWER
        public void ChangeHandedness(InteractionSourceHandedness newHandedness)
        {
            if (newHandedness != handedness)
            {
                RemoveControllerTransform(ControllerInfo);
                handedness = newHandedness;
                CheckModelAlreadyLoaded();
            }
        }
#endif

        protected virtual void AddControllerTransform(MotionControllerInfo newController)
        {
#if UNITY_WSA && UNITY_2017_2_OR_NEWER
            if (newController.Handedness == handedness && !newController.Equals(ControllerInfo))
            {
                if (!newController.TryGetElement(element, out elementTransform))
                {
                    Debug.LogError("Unable to find element of type " + element + " under controller " + newController.ControllerParent.name + "; not attaching.");
                    return;
                }
                ControllerInfo = newController;
                // update elementTransform for consumption
                ControllerInfo.TryGetElement(element, out elementTransform);
                ElementTransform = elementTransform;
            }
#endif
        }

        protected virtual void RemoveControllerTransform(MotionControllerInfo oldController)
        {
#if UNITY_WSA && UNITY_2017_2_OR_NEWER
            if (oldController.Handedness == handedness)
            {
                ControllerInfo = null;
                ElementTransform = null;
            }
#endif
        }
<<<<<<< HEAD

        /// <summary>
        /// Look if the controller was already loaded. This could happen if the
        /// GameObject was instantiated at runtime and the model loaded event has already fired.
        /// </summary>
        private void CheckModelAlreadyLoaded()
        {
            if (!MotionControllerVisualizer.ConfirmInitialized())
            {
                // The motion controller visualizer singleton could not be found.
                return;
            }

#if UNITY_WSA && UNITY_2017_2_OR_NEWER
            MotionControllerInfo newController;
            if (MotionControllerVisualizer.Instance.TryGetControllerModel(handedness, out newController))
            {
                AddControllerTransform(newController);
=======
		
        protected virtual void RefreshControllerTransform()
        {
#if UNITY_WSA && UNITY_2017_2_OR_NEWER
            ControllerInfo = null;
            ElementTransform = null;
            if (MotionControllerVisualizer.Instance.TryGetControllerModel(handedness, out ControllerInfo))
            {
                AddControllerTransform(ControllerInfo);
>>>>>>> adb897b9
            }
#endif
        }
    }
}<|MERGE_RESOLUTION|>--- conflicted
+++ resolved
@@ -54,16 +54,12 @@
                 return;
             }
 
-<<<<<<< HEAD
             if (started)
             {
                 CheckModelAlreadyLoaded();
             }
-
-=======
             // Look if the controller has loaded.
             RefreshControllerTransform();
->>>>>>> adb897b9
             MotionControllerVisualizer.Instance.OnControllerModelLoaded += AddControllerTransform;
             MotionControllerVisualizer.Instance.OnControllerModelUnloaded += RemoveControllerTransform;
 #endif
@@ -143,8 +139,6 @@
             }
 #endif
         }
-<<<<<<< HEAD
-
         /// <summary>
         /// Look if the controller was already loaded. This could happen if the
         /// GameObject was instantiated at runtime and the model loaded event has already fired.
@@ -162,7 +156,6 @@
             if (MotionControllerVisualizer.Instance.TryGetControllerModel(handedness, out newController))
             {
                 AddControllerTransform(newController);
-=======
 		
         protected virtual void RefreshControllerTransform()
         {
@@ -172,7 +165,6 @@
             if (MotionControllerVisualizer.Instance.TryGetControllerModel(handedness, out ControllerInfo))
             {
                 AddControllerTransform(ControllerInfo);
->>>>>>> adb897b9
             }
 #endif
         }
