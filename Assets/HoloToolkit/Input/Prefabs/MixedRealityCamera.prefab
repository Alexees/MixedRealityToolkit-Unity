--- conflicted
+++ resolved
@@ -416,16 +416,6 @@
   m_GameObject: {fileID: 1208988342737728}
   m_Enabled: 1
   m_ExtensionPropertyValues: []
-<<<<<<< HEAD
---- !u!92 &92627437589219448
-Behaviour:
-  m_ObjectHideFlags: 1
-  m_PrefabParentObject: {fileID: 0}
-  m_PrefabInternal: {fileID: 100100000}
-  m_GameObject: {fileID: 1208988342737728}
-  m_Enabled: 1
-=======
->>>>>>> 57a18910
 --- !u!114 &114065736676316334
 MonoBehaviour:
   m_ObjectHideFlags: 1
