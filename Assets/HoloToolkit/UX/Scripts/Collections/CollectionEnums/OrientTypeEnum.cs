﻿// Copyright (c) Microsoft Corporation. All rights reserved.
// Licensed under the MIT License. See LICENSE in the project root for license information.

namespace HoloToolkit.Unity.Collections
{
    /// <summary>
    /// Orientation type enum for collections
    /// </summary>
    public enum OrientTypeEnum
    {
        None,                   // Don't rotate at all
        FaceOrigin,             // Rotate towards the origin
        FaceOriginReversed,     // Rotate towards the origin + 180 degrees
<<<<<<< HEAD
        FaceParentFoward,       // Parent Relative Forwards, this used to be called FaceForward
        FaceParentBack,         // Parent Relative Backwards, this used to be called FaceForwardReversed
		FaceParentUp,           // Parent Relative Up
        FaceParentDown,         // Parent Relative Down
		FaceCenterAxis,         // Lay flat on the surface, facing in
        FaceCenterAxisReversed // Lay flat on the surface, facing out
=======
        FaceFoward,             // Zero rotation. Aka Parent Relative Forwards 
        FaceForwardReversed,    // Zero rotation + 180 degrees. Aka Parent Relative Backwards
        FaceParentUp,           // Parent Relative Up
        FaceParentDown,         // Parent Relative Down
        FaceCenterAxis,         // Lay flat on the surface, facing in
        FaceCenterAxisReversed  // Lay flat on the surface, facing out
>>>>>>> f97727fd
    }
}<|MERGE_RESOLUTION|>--- conflicted
+++ resolved
@@ -11,20 +11,11 @@
         None,                   // Don't rotate at all
         FaceOrigin,             // Rotate towards the origin
         FaceOriginReversed,     // Rotate towards the origin + 180 degrees
-<<<<<<< HEAD
-        FaceParentFoward,       // Parent Relative Forwards, this used to be called FaceForward
-        FaceParentBack,         // Parent Relative Backwards, this used to be called FaceForwardReversed
-		FaceParentUp,           // Parent Relative Up
-        FaceParentDown,         // Parent Relative Down
-		FaceCenterAxis,         // Lay flat on the surface, facing in
-        FaceCenterAxisReversed // Lay flat on the surface, facing out
-=======
         FaceFoward,             // Zero rotation. Aka Parent Relative Forwards 
         FaceForwardReversed,    // Zero rotation + 180 degrees. Aka Parent Relative Backwards
         FaceParentUp,           // Parent Relative Up
         FaceParentDown,         // Parent Relative Down
         FaceCenterAxis,         // Lay flat on the surface, facing in
         FaceCenterAxisReversed  // Lay flat on the surface, facing out
->>>>>>> f97727fd
     }
 }