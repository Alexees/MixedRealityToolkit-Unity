--- conflicted
+++ resolved
@@ -43,28 +43,12 @@
 
         public override void OnInspectorGUI()
         {
-<<<<<<< HEAD
             if (!RenderProfileHeader(ProfileTitle, ProfileDescription))
-=======
-            RenderTitleDescriptionAndLogo(
-                "Camera Profile",
-                "The Camera Profile helps configure cross platform camera settings.");
-
-            if (MixedRealityInspectorUtility.CheckMixedRealityConfigured(true, !RenderAsSubProfile))
->>>>>>> e73c6dfd
             {
-                if (DrawBacktrackProfileButton("Back to Configuration Profile", MixedRealityToolkit.Instance.ActiveProfile))
-                {
-                    return;
-                }
+                return;
             }
 
-<<<<<<< HEAD
             GUI.enabled = !CheckProfileLock((BaseMixedRealityProfile)target);
-=======
-            CheckProfileLock(target);
-
->>>>>>> e73c6dfd
             serializedObject.Update();
 
             EditorGUILayout.Space();
