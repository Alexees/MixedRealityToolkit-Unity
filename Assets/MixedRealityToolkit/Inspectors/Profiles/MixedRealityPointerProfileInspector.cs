﻿// Copyright (c) Microsoft Corporation. All rights reserved.
// Licensed under the MIT License. See LICENSE in the project root for license information.﻿

using Microsoft.MixedReality.Toolkit.Utilities.Editor;
using Microsoft.MixedReality.Toolkit.Utilities;
using UnityEditor;
using UnityEditorInternal;
using UnityEngine;
using Microsoft.MixedReality.Toolkit.Editor;

namespace Microsoft.MixedReality.Toolkit.Input.Editor
{
    [CustomEditor(typeof(MixedRealityPointerProfile))]
    public class MixedRealityPointerProfileInspector : BaseMixedRealityToolkitConfigurationProfileInspector
    {
        private static readonly GUIContent ControllerTypeContent = new GUIContent("Controller Type", "The type of Controller this pointer will attach itself to at runtime.");

        private const string ProfileTitle = "Pointer Settings";
        private const string ProfileDescription = "Pointers attach themselves onto controllers as they are initialized.";

        private static bool showPointerProperties = true;
        private SerializedProperty pointingExtent;
        private SerializedProperty pointingRaycastLayerMasks;
        private static bool showPointerOptionProperties = true;
        private SerializedProperty pointerOptions;
        private ReorderableList pointerOptionList;
        private static bool showPointerDebugProperties = true;
        private SerializedProperty debugDrawPointingRays;
        private SerializedProperty debugDrawPointingRayColors;
        private static bool showGazeProperties = true;
        private SerializedProperty gazeCursorPrefab;
        private SerializedProperty gazeProviderType;
        private SerializedProperty showCursorWithEyeGaze;
        private SerializedProperty pointerMediator;

        private int currentlySelectedPointerOption = -1;

        protected override void OnEnable()
        {
            base.OnEnable();

            pointingExtent = serializedObject.FindProperty("pointingExtent");
            pointingRaycastLayerMasks = serializedObject.FindProperty("pointingRaycastLayerMasks");
            pointerOptions = serializedObject.FindProperty("pointerOptions");
            debugDrawPointingRays = serializedObject.FindProperty("debugDrawPointingRays");
            debugDrawPointingRayColors = serializedObject.FindProperty("debugDrawPointingRayColors");
            gazeCursorPrefab = serializedObject.FindProperty("gazeCursorPrefab");
            gazeProviderType = serializedObject.FindProperty("gazeProviderType");
            showCursorWithEyeGaze = serializedObject.FindProperty("showCursorWithEyeGaze");
            pointerMediator = serializedObject.FindProperty("pointerMediator");

            pointerOptionList = new ReorderableList(serializedObject, pointerOptions, false, false, true, true)
            {
                elementHeight = EditorGUIUtility.singleLineHeight * 4
            };

            pointerOptionList.drawElementCallback += DrawPointerOptionElement;
            pointerOptionList.onAddCallback += OnPointerOptionAdded;
            pointerOptionList.onRemoveCallback += OnPointerOptionRemoved;
        }

        public override void OnInspectorGUI()
        {
<<<<<<< HEAD
            if (!RenderProfileHeader(ProfileTitle, ProfileDescription, BackProfileType.Input))
=======
            RenderTitleDescriptionAndLogo(
                "Pointer Profile",
                "Pointers attach themselves onto controllers as they are initialized.");

            if (MixedRealityInspectorUtility.CheckMixedRealityConfigured(true, !RenderAsSubProfile))
>>>>>>> e73c6dfd
            {
                if (DrawBacktrackProfileButton("Back to Input Profile", MixedRealityToolkit.Instance.ActiveProfile.InputSystemProfile))
                {
                    return;
                }
            }

<<<<<<< HEAD
            GUI.enabled = !CheckProfileLock((BaseMixedRealityProfile)target);
=======
            CheckProfileLock(target);
>>>>>>> e73c6dfd
            serializedObject.Update();
            currentlySelectedPointerOption = -1;

            EditorGUILayout.Space();
            EditorGUILayout.LabelField("Gaze Settings", EditorStyles.boldLabel);
            {
                EditorGUILayout.Space();
                EditorGUILayout.PropertyField(gazeCursorPrefab);
                EditorGUILayout.PropertyField(gazeProviderType);
                EditorGUILayout.Space();

                if (RenderIndentedButton("Customize Gaze Provider Settings"))
                {
                    // TODO: Check if inspector locked?
                    Selection.activeObject = CameraCache.Main.gameObject;
                }
            }

            EditorGUILayout.Space();
            EditorGUILayout.LabelField("Pointer Settings", EditorStyles.boldLabel);
            {
                EditorGUILayout.PropertyField(pointingExtent);
                EditorGUILayout.PropertyField(pointingRaycastLayerMasks, true);
                EditorGUILayout.PropertyField(pointerMediator);

                EditorGUILayout.Space();
                showPointerOptionProperties = EditorGUILayout.Foldout(showPointerOptionProperties, "Pointer Options", true);
                if (showPointerOptionProperties)
                {
                    using (new EditorGUI.IndentLevelScope())
                    {
                        pointerOptionList.DoLayoutList();
                    }
                }
            }

            EditorGUILayout.Space();
            EditorGUILayout.LabelField("Debug Settings", EditorStyles.boldLabel);
            {
                EditorGUILayout.PropertyField(debugDrawPointingRays);
                EditorGUILayout.PropertyField(debugDrawPointingRayColors, true);
            }
            
            serializedObject.ApplyModifiedProperties();
            GUI.enabled = true;
        }

        private void DrawPointerOptionElement(Rect rect, int index, bool isActive, bool isFocused)
        {
            if (isFocused)
            {
                currentlySelectedPointerOption = index;
            }

            bool lastMode = EditorGUIUtility.wideMode;
            EditorGUIUtility.wideMode = true;

            var halfFieldHeight = EditorGUIUtility.singleLineHeight * 0.25f;
            var controllerTypeRect = new Rect(rect.x, rect.y + halfFieldHeight, rect.width, EditorGUIUtility.singleLineHeight);
            var handednessControlRect = new Rect(rect.x, rect.y + halfFieldHeight * 6, rect.width, EditorGUIUtility.singleLineHeight);
            var pointerPrefabRect = new Rect(rect.x, rect.y + halfFieldHeight * 11, rect.width, EditorGUIUtility.singleLineHeight);

            var pointerOption = pointerOptions.GetArrayElementAtIndex(index);
            var controllerType = pointerOption.FindPropertyRelative("controllerType");
            var handedness = pointerOption.FindPropertyRelative("handedness");
            var prefab = pointerOption.FindPropertyRelative("pointerPrefab");

            EditorGUI.PropertyField(controllerTypeRect, controllerType, ControllerTypeContent);
            EditorGUI.PropertyField(handednessControlRect, handedness);
            EditorGUI.PropertyField(pointerPrefabRect, prefab);

            EditorGUIUtility.wideMode = lastMode;
        }

        private void OnPointerOptionAdded(ReorderableList list)
        {
            pointerOptions.arraySize += 1;
        }

        private void OnPointerOptionRemoved(ReorderableList list)
        {
            if (currentlySelectedPointerOption >= 0)
            {
                pointerOptions.DeleteArrayElementAtIndex(currentlySelectedPointerOption);
            }
        }
    }
}<|MERGE_RESOLUTION|>--- conflicted
+++ resolved
@@ -61,27 +61,12 @@
 
         public override void OnInspectorGUI()
         {
-<<<<<<< HEAD
             if (!RenderProfileHeader(ProfileTitle, ProfileDescription, BackProfileType.Input))
-=======
-            RenderTitleDescriptionAndLogo(
-                "Pointer Profile",
-                "Pointers attach themselves onto controllers as they are initialized.");
-
-            if (MixedRealityInspectorUtility.CheckMixedRealityConfigured(true, !RenderAsSubProfile))
->>>>>>> e73c6dfd
             {
-                if (DrawBacktrackProfileButton("Back to Input Profile", MixedRealityToolkit.Instance.ActiveProfile.InputSystemProfile))
-                {
-                    return;
-                }
+                return;
             }
 
-<<<<<<< HEAD
             GUI.enabled = !CheckProfileLock((BaseMixedRealityProfile)target);
-=======
-            CheckProfileLock(target);
->>>>>>> e73c6dfd
             serializedObject.Update();
             currentlySelectedPointerOption = -1;
 
