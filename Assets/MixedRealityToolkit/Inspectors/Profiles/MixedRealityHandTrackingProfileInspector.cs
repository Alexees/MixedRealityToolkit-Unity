﻿// Copyright (c) Microsoft Corporation. All rights reserved.
// Licensed under the MIT License. See LICENSE in the project root for license information.﻿

using Microsoft.MixedReality.Toolkit.Editor;
using Microsoft.MixedReality.Toolkit.Input;
using Microsoft.MixedReality.Toolkit.Utilities.Editor;
using UnityEditor;
using UnityEngine;

namespace Microsoft.MixedReality.Toolkit.Inspectors
{
    [CustomEditor(typeof(MixedRealityHandTrackingProfile))]
    public class MixedRealityHandTrackingProfileInspector : BaseMixedRealityToolkitConfigurationProfileInspector
    {
        private SerializedProperty jointPrefab;
        private SerializedProperty palmPrefab;
        private SerializedProperty fingertipPrefab;
        private SerializedProperty handMeshPrefab;
        private SerializedProperty enableHandMeshVisualization;
        private SerializedProperty enableHandJointVisualization;

        private const string ProfileTitle = "Hand Tracking Settings";
        private const string ProfileDescription = "Use this for platform-specific hand tracking settings.";

        protected override void OnEnable()
        {
            base.OnEnable();

            jointPrefab = serializedObject.FindProperty("jointPrefab");
            fingertipPrefab = serializedObject.FindProperty("fingertipPrefab");
            palmPrefab = serializedObject.FindProperty("palmPrefab");
            handMeshPrefab = serializedObject.FindProperty("handMeshPrefab");
            enableHandMeshVisualization = serializedObject.FindProperty("enableHandMeshVisualization");
            enableHandJointVisualization = serializedObject.FindProperty("enableHandJointVisualization");
        }

        public override void OnInspectorGUI()
        {
<<<<<<< HEAD
            if (!RenderProfileHeader(ProfileTitle, ProfileDescription, BackProfileType.Input))
            {
                return;
            }

            GUI.enabled = !CheckProfileLock((BaseMixedRealityProfile)target);
=======
            RenderTitleDescriptionAndLogo(
                "Hand tracking settings",
                "Use this for platform-specific hand tracking settings.");

            if (MixedRealityInspectorUtility.CheckMixedRealityConfigured(true, !RenderAsSubProfile))
            {
                if (GUILayout.Button("Back to Input Profile"))
                {
                    Selection.activeObject = MixedRealityToolkit.Instance.ActiveProfile.InputSystemProfile;
                }
            }

            CheckProfileLock(target);

>>>>>>> e73c6dfd
            serializedObject.Update();

            EditorGUILayout.LabelField("General settings", EditorStyles.boldLabel);
            EditorGUILayout.PropertyField(jointPrefab);
            EditorGUILayout.PropertyField(palmPrefab);
            EditorGUILayout.PropertyField(fingertipPrefab);
            EditorGUILayout.PropertyField(handMeshPrefab);
            EditorGUILayout.PropertyField(enableHandMeshVisualization);
            EditorGUILayout.PropertyField(enableHandJointVisualization);

            serializedObject.ApplyModifiedProperties();
            GUI.enabled = true;
        }
    }
}<|MERGE_RESOLUTION|>--- conflicted
+++ resolved
@@ -36,29 +36,12 @@
 
         public override void OnInspectorGUI()
         {
-<<<<<<< HEAD
             if (!RenderProfileHeader(ProfileTitle, ProfileDescription, BackProfileType.Input))
             {
                 return;
             }
 
             GUI.enabled = !CheckProfileLock((BaseMixedRealityProfile)target);
-=======
-            RenderTitleDescriptionAndLogo(
-                "Hand tracking settings",
-                "Use this for platform-specific hand tracking settings.");
-
-            if (MixedRealityInspectorUtility.CheckMixedRealityConfigured(true, !RenderAsSubProfile))
-            {
-                if (GUILayout.Button("Back to Input Profile"))
-                {
-                    Selection.activeObject = MixedRealityToolkit.Instance.ActiveProfile.InputSystemProfile;
-                }
-            }
-
-            CheckProfileLock(target);
-
->>>>>>> e73c6dfd
             serializedObject.Update();
 
             EditorGUILayout.LabelField("General settings", EditorStyles.boldLabel);
