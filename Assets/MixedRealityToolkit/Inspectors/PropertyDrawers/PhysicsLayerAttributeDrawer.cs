--- conflicted
+++ resolved
@@ -6,11 +6,7 @@
 using UnityEditor;
 using UnityEngine;
 
-<<<<<<< HEAD
-namespace Microsoft.MixedReality.Toolkit.Editor.Physics
-=======
 namespace MRTKPrefix.Physics.Editor
->>>>>>> c56bcb93
 {
     /// <summary>
     /// Renders the physics layer dropdown based on the current layers set in the Tag Manager.
