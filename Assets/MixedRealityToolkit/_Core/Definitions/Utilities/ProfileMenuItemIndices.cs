﻿// Copyright (c) Microsoft Corporation. All rights reserved.
// Licensed under the MIT License. See LICENSE in the project root for license information.﻿

namespace Microsoft.MixedReality.Toolkit.Core.Definitions.Utilities
{
    /// <summary>
    /// Defines the display order of the Assets > Create > Mixed Reality Toolkit > Profiles menu items.
    /// </summary>
    public enum CreateProfileMenuItemIndices
    {
        Configuration = 0,
        Camera,
        Input,
        Pointer,
        Controller,
        InputActions,
        Speech,
        BoundaryVisualization,
        SpatialAwareness,
        Gestures,
        TouchInput,
<<<<<<< HEAD
        Diagnostics,
=======
        RegisteredComponents,
>>>>>>> ebfe2f60

        Assembly = 99
    }
}<|MERGE_RESOLUTION|>--- conflicted
+++ resolved
@@ -19,11 +19,8 @@
         SpatialAwareness,
         Gestures,
         TouchInput,
-<<<<<<< HEAD
         Diagnostics,
-=======
         RegisteredComponents,
->>>>>>> ebfe2f60
 
         Assembly = 99
     }
