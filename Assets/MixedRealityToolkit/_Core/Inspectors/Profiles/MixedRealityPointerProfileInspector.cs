﻿// Copyright (c) Microsoft Corporation. All rights reserved.
// Licensed under the MIT License. See LICENSE in the project root for license information.﻿

using Microsoft.MixedReality.Toolkit.Core.Definitions;
using Microsoft.MixedReality.Toolkit.Core.Definitions.InputSystem;
using Microsoft.MixedReality.Toolkit.Core.Services;
using UnityEditor;
using UnityEditorInternal;
using UnityEngine;

namespace Microsoft.MixedReality.Toolkit.Core.Inspectors.Profiles
{
    [CustomEditor(typeof(MixedRealityPointerProfile))]
    public class MixedRealityPointerProfileInspector : MixedRealityBaseConfigurationProfileInspector
    {
        private static readonly GUIContent ControllerTypeContent = new GUIContent("Controller Type", "The type of Controller this pointer will attach itself to at runtime.");

        private SerializedProperty pointerOptions;
        private ReorderableList pointerOptionList;

        private int currentlySelectedPointerOption = -1;

        protected override void OnEnable()
        {
<<<<<<< HEAD
            base.OnEnable();

            if (!CheckMixedRealityManager(false))
=======
            if (!CheckMixedRealityConfigured(false))
>>>>>>> 06616a35
            {
                return;
            }

            pointerOptions = serializedObject.FindProperty("pointerOptions");

            pointerOptionList = new ReorderableList(serializedObject, pointerOptions, false, false, true, true)
            {
                elementHeight = EditorGUIUtility.singleLineHeight * 4
            };

            pointerOptionList.drawElementCallback += DrawPointerOptionElement;
            pointerOptionList.onAddCallback += OnPointerOptionAdded;
            pointerOptionList.onRemoveCallback += OnPointerOptionRemoved;
        }

        public override void OnInspectorGUI()
        {
            RenderMixedRealityToolkitLogo();
            if (!CheckMixedRealityConfigured())
            {
                return;
            }

            if (GUILayout.Button("Back to Input Profile"))
            {
                Selection.activeObject = MixedRealityToolkit.Instance.ActiveProfile.InputSystemProfile;
            }

            EditorGUILayout.Space();
            EditorGUILayout.LabelField("Pointer Options", EditorStyles.boldLabel);
            EditorGUILayout.HelpBox("Pointers attach themselves onto controllers as they are initialized.", MessageType.Info);
            EditorGUILayout.Space();

            CheckProfileLock(target);

            serializedObject.Update();
            currentlySelectedPointerOption = -1;
            pointerOptionList.DoLayoutList();
            serializedObject.ApplyModifiedProperties();
        }

        private void DrawPointerOptionElement(Rect rect, int index, bool isActive, bool isFocused)
        {
            if (isFocused)
            {
                currentlySelectedPointerOption = index;
            }

            bool lastMode = EditorGUIUtility.wideMode;
            EditorGUIUtility.wideMode = true;

            var halfFieldHeight = EditorGUIUtility.singleLineHeight * 0.25f;
            var controllerTypeRect = new Rect(rect.x, rect.y + halfFieldHeight, rect.width, EditorGUIUtility.singleLineHeight);
            var handednessControlRect = new Rect(rect.x, rect.y + halfFieldHeight * 6, rect.width, EditorGUIUtility.singleLineHeight);
            var pointerPrefabRect = new Rect(rect.x, rect.y + halfFieldHeight * 11, rect.width, EditorGUIUtility.singleLineHeight);

            var pointerOption = pointerOptions.GetArrayElementAtIndex(index);
            var controllerType = pointerOption.FindPropertyRelative("controllerType");
            var handedness = pointerOption.FindPropertyRelative("handedness");
            var prefab = pointerOption.FindPropertyRelative("pointerPrefab");

            EditorGUI.PropertyField(controllerTypeRect, controllerType, ControllerTypeContent);
            EditorGUI.PropertyField(handednessControlRect, handedness);
            EditorGUI.PropertyField(pointerPrefabRect, prefab);

            EditorGUIUtility.wideMode = lastMode;
        }

        private void OnPointerOptionAdded(ReorderableList list)
        {
            pointerOptions.arraySize += 1;
            var pointerOption = pointerOptions.GetArrayElementAtIndex(pointerOptions.arraySize - 1);
            var controllerType = pointerOption.FindPropertyRelative("controllerType");
            var referenceType = controllerType.FindPropertyRelative("reference");
            referenceType.stringValue = string.Empty;
            var handedness = pointerOption.FindPropertyRelative("handedness");
            handedness.enumValueIndex = 0;
            var prefab = pointerOption.FindPropertyRelative("pointerPrefab");
            prefab.objectReferenceValue = null;
        }

        private void OnPointerOptionRemoved(ReorderableList list)
        {
            if (currentlySelectedPointerOption >= 0)
            {
                pointerOptions.DeleteArrayElementAtIndex(currentlySelectedPointerOption);
            }
        }
    }
}<|MERGE_RESOLUTION|>--- conflicted
+++ resolved
@@ -22,13 +22,9 @@
 
         protected override void OnEnable()
         {
-<<<<<<< HEAD
             base.OnEnable();
 
-            if (!CheckMixedRealityManager(false))
-=======
             if (!CheckMixedRealityConfigured(false))
->>>>>>> 06616a35
             {
                 return;
             }
