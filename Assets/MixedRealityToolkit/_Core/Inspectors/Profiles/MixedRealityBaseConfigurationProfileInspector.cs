﻿// Copyright (c) Microsoft Corporation. All rights reserved.
// Licensed under the MIT License. See LICENSE in the project root for license information.﻿

using Microsoft.MixedReality.Toolkit.Core.Extensions.EditorClassExtensions;
using Microsoft.MixedReality.Toolkit.Core.Managers;
using UnityEditor;
using UnityEngine;

namespace Microsoft.MixedReality.Toolkit.Inspectors.Profiles
{
    public abstract class MixedRealityBaseConfigurationProfileInspector : Editor
    {
        private static readonly GUIContent NewProfileContent = new GUIContent("+", "Create New Profile");

        [SerializeField]
        private Texture2D logoLightTheme = null;

        [SerializeField]
        private Texture2D logoDarkTheme = null;

        protected virtual void Awake()
        {
            if (logoLightTheme == null)
            {
                logoLightTheme = (Texture2D)AssetDatabase.LoadAssetAtPath("Assets/MixedRealityToolkit/_Core/Resources/Textures/MRTK_Logo_Black.png", typeof(Texture2D));
            }

            if (logoDarkTheme == null)
            {
                logoDarkTheme = (Texture2D)AssetDatabase.LoadAssetAtPath("Assets/MixedRealityToolkit/_Core/Resources/Textures/MRTK_Logo_White.png", typeof(Texture2D));
            }
        }

        /// <summary>
        /// Render the Mixed Reality Toolkit Logo.
        /// </summary>
        protected void RenderMixedRealityToolkitLogo()
        {
            GUILayout.BeginHorizontal();
            GUILayout.FlexibleSpace();
            GUILayout.Label(EditorGUIUtility.isProSkin ? logoDarkTheme : logoLightTheme, GUILayout.MaxHeight(128f));
            GUILayout.FlexibleSpace();
            GUILayout.EndHorizontal();
            GUILayout.Space(12f);
        }

        /// <summary>
        /// Check and make sure we have a Mixed Reality Manager and an active profile.
        /// </summary>
        /// <returns>True if the Mixed Reality Manager is properly initialized.</returns>
        protected bool CheckMixedRealityManager(bool showHelpBox = true)
        {
            if (!MixedRealityManager.IsInitialized)
            {
                // Search the scene for one, in case we've just hot reloaded the assembly.
                var managerSearch = FindObjectsOfType<MixedRealityManager>();

                if (managerSearch.Length == 0)
                {
                    if (showHelpBox)
                    {
                        EditorGUILayout.HelpBox("No Mixed Reality Manager found in scene.", MessageType.Error);
                    }
                    return false;
                }

                MixedRealityManager.ConfirmInitialized();
            }

            if (!MixedRealityManager.HasActiveProfile)
            {
                if (showHelpBox)
                {
                    EditorGUILayout.HelpBox("No Active Profile set on the Mixed Reality Manager.", MessageType.Error);
                }
                return false;
            }

            return true;
        }

        protected static bool RenderProfile(SerializedProperty property)
        {
            bool changed = false;
            EditorGUILayout.BeginHorizontal();
            EditorGUILayout.PropertyField(property);
<<<<<<< HEAD
=======

>>>>>>> f2ed5c9d
            if (property.objectReferenceValue == null)
            {
                if (GUILayout.Button(NewProfileContent, EditorStyles.miniButton))
                {
                    var profileTypeName = property.type.Replace("PPtr<$", string.Empty).Replace(">", string.Empty);
                    Debug.Assert(profileTypeName != null, "No Type Found");
                    ScriptableObject profile = CreateInstance(profileTypeName);
                    profile.CreateAsset(AssetDatabase.GetAssetPath(Selection.activeObject));
                    property.objectReferenceValue = profile;
                    changed = true;
                }
            }

            EditorGUILayout.EndHorizontal();
            return changed;
        }
    }
}<|MERGE_RESOLUTION|>--- conflicted
+++ resolved
@@ -84,10 +84,7 @@
             bool changed = false;
             EditorGUILayout.BeginHorizontal();
             EditorGUILayout.PropertyField(property);
-<<<<<<< HEAD
-=======
 
->>>>>>> f2ed5c9d
             if (property.objectReferenceValue == null)
             {
                 if (GUILayout.Button(NewProfileContent, EditorStyles.miniButton))
