﻿// Copyright (c) Microsoft Corporation. All rights reserved.
// Licensed under the MIT License. See LICENSE in the project root for license information.

using Microsoft.MixedReality.Toolkit.Core.Definitions;
using Microsoft.MixedReality.Toolkit.Core.Extensions;
using Microsoft.MixedReality.Toolkit.Core.Interfaces;
using Microsoft.MixedReality.Toolkit.Core.Interfaces.BoundarySystem;
using Microsoft.MixedReality.Toolkit.Core.Interfaces.InputSystem;
using Microsoft.MixedReality.Toolkit.Core.Interfaces.TeleportSystem;
using Microsoft.MixedReality.Toolkit.Core.Utilities;
using System;
using System.Collections.Generic;
using System.Linq;
using UnityEngine;

namespace Microsoft.MixedReality.Toolkit.Core.Managers
{
    /// <summary>
    /// The Mixed Reality manager is responsible for coordinating the operation of the Mixed Reality Toolkit.
    /// It provides a service registry for all active managers that are used within a project as well as providing the active configuration profile for the project.
    /// The Profile can be swapped out at any time to meet the needs of your project.
    /// </summary>
    public class MixedRealityManager : MonoBehaviour
    {
        #region Mixed Reality Manager Profile configuration

        private bool isMixedRealityManagerInitializing = false;

        /// <summary>
        /// Checks if there is a valid instance of the MixedRealityManager, then checks if there
        /// is there a valid Active Profile on this manager.
        /// </summary>
        public static bool HasActiveProfile
        {
            get
            {
                if (!IsInitialized)
                {
                    return false;
                }

                if (!ConfirmInitialized())
                {
                    return false;
                }

                return Instance.ActiveProfile != null;
            }
        }

        /// <summary>
        /// The active profile of the Mixed Reality Manager which controls which components are active and their initial configuration.
        /// *Note configuration is used on project initialization or replacement, changes to properties while it is running has no effect.
        /// </summary>
        [SerializeField]
        [Tooltip("The current active configuration for the Mixed Reality project")]
        private MixedRealityConfigurationProfile activeProfile = null;

        /// <summary>
        /// The public property of the Active Profile, ensuring events are raised on the change of the configuration
        /// </summary>
        public MixedRealityConfigurationProfile ActiveProfile
        {
            get
            {
#if UNITY_EDITOR
                if (!Application.isPlaying && activeProfile == null)
                {
                    UnityEditor.Selection.activeObject = Instance;
                    UnityEditor.EditorGUIUtility.PingObject(Instance);
                }
#endif // UNITY_EDITOR
                return activeProfile;
            }
            set
            {
                ResetConfiguration(value);
            }
        }

        /// <summary>
        /// When a configuration Profile is replaced with a new configuration, force all managers to reset and read the new values
        /// </summary>
        /// <param name="profile"></param>
        public void ResetConfiguration(MixedRealityConfigurationProfile profile)
        {
            if (activeProfile != null)
            {
                DisableAllManagers();
                DestroyAllManagers();
            }

            activeProfile = profile;

            if (profile != null)
            {
                DisableAllManagers();
                DestroyAllManagers();
            }

            Initialize();
        }

        #endregion Mixed Reality Manager Profile configuration

        #region Mixed Reality runtime component registry

        /// <summary>
        /// Local component registry for the Mixed Reality Manager, to allow runtime use of the Manager.
        /// </summary>
        public List<Tuple<Type, IMixedRealityManager>> MixedRealityComponents { get; } = new List<Tuple<Type, IMixedRealityManager>>();

        private int mixedRealityComponentsCount = 0;

        #endregion Mixed Reality runtime component registry

        /// <summary>
        /// Function called when the instance is assigned.
        /// Once all managers are registered and properties updated, the Mixed Reality Manager will initialize all active managers.
        /// This ensures all managers can reference each other once started.
        /// </summary>
        private void Initialize()
        {
            isMixedRealityManagerInitializing = true;

            //If the Mixed Reality Manager is not configured, stop.
            if (ActiveProfile == null)
            {
                Debug.LogError("No Mixed Reality Configuration Profile found, cannot initialize the Mixed Reality Manager");
                return;
            }

#if UNITY_EDITOR
            if (ActiveProfile.ActiveManagers.Count > 0)
            {
                if (!Application.isPlaying)
                {
                    DisableAllManagers();
                    DestroyAllManagers();
                }
                else
                {
                    ActiveProfile.ActiveManagers.Clear();
                }
            }
#endif

            if (ActiveProfile.IsCameraProfileEnabled)
            {
                if (ActiveProfile.CameraProfile.IsCameraPersistent)
                {
                    CameraCache.Main.transform.root.DontDestroyOnLoad();
                }

                if (MixedRealityCameraProfile.IsOpaque)
                {
                    ActiveProfile.CameraProfile.ApplySettingsForOpaqueDisplay();
                }
                else
                {
                    ActiveProfile.CameraProfile.ApplySettingsForTransparentDisplay();
                }
            }

            #region  Managers Registration

            // If the Input system has been selected for initialization in the Active profile, enable it in the project
            if (ActiveProfile.IsInputSystemEnabled)
            {
#if UNITY_EDITOR
                // Make sure unity axis mappings are set.
                Utilities.Editor.InputMappingAxisUtility.CheckUnityInputManagerMappings(Definitions.Devices.ControllerMappingLibrary.UnityInputManagerAxes);
#endif

                AddManager(typeof(IMixedRealityInputSystem), Activator.CreateInstance(ActiveProfile.InputSystemType) as IMixedRealityInputSystem);
            }

            // If the Boundary system has been selected for initialization in the Active profile, enable it in the project
            if (ActiveProfile.IsBoundarySystemEnabled)
            {
                AddManager(typeof(IMixedRealityBoundarySystem), Activator.CreateInstance(ActiveProfile.BoundarySystemSystemType) as IMixedRealityBoundarySystem);
            }

            // If the Teleport system has been selected for initialization in the Active profile, enable it in the project
            if (ActiveProfile.IsTeleportSystemEnabled)
            {
                AddManager(typeof(IMixedRealityTeleportSystem), Activator.CreateInstance(ActiveProfile.TeleportSystemSystemType) as IMixedRealityTeleportSystem);
            }

            if (ActiveProfile.RegisteredComponentsProfile != null)
            {
                for (int i = 0; i < ActiveProfile.RegisteredComponentsProfile.Configurations?.Length; i++)
                {
                    var configuration = ActiveProfile.RegisteredComponentsProfile.Configurations[i];
#if UNITY_EDITOR
                    if ((UnityEditor.EditorUserBuildSettings.activeBuildTarget & configuration.EditorPlatform) != 0 &&
                        configuration.ComponentType.Type != null)
                    {
                        AddManager(typeof(IMixedRealityComponent), Activator.CreateInstance(configuration.ComponentType, configuration.ComponentName, configuration.Priority) as IMixedRealityComponent);
                    }
#else
                    if ((Application.platform & configuration.RuntimePlatform) != 0)
                    {
                        if (configuration.ComponentType.Type != null)
                        {
                            AddManager(typeof(IMixedRealityComponent), Activator.CreateInstance(configuration.ComponentType, configuration.ComponentName, configuration.Priority) as IMixedRealityComponent);
                        }
                    }
#endif
                }
            }

            #endregion Manager Registration

            #region Managers Initialization

            //TODO should this be optional?
            //Sort the managers based on Priority
            var orderedManagers = ActiveProfile.ActiveManagers.OrderBy(m => m.Value.Priority).ToArray();
            ActiveProfile.ActiveManagers.Clear();

            foreach (var manager in orderedManagers)
            {
                AddManager(manager.Key, manager.Value);
            }

            InitializeAllManagers();

            #endregion Managers Initialization

            isMixedRealityManagerInitializing = false;
        }

        #region MonoBehaviour Implementation

        private static MixedRealityManager instance;

        /// <summary>
        /// Returns the Singleton instance of the classes type.
        /// If no instance is found, then we search for an instance in the scene.
        /// If more than one instance is found, we throw an error and no instance is returned.
        /// </summary>
        public static MixedRealityManager Instance
        {
            get
            {
                if (IsInitialized)
                {
                    return instance;
                }

                if (Application.isPlaying && !searchForInstance)
                {
                    return null;
                }

                MixedRealityManager[] objects = FindObjectsOfType<MixedRealityManager>();
                searchForInstance = false;

                switch (objects.Length)
                {
                    case 0:
                        instance = new GameObject(nameof(MixedRealityManager)).AddComponent<MixedRealityManager>();
                        break;
                    case 1:
                        instance = objects[0];
                        break;
                    default:
                        Debug.LogError($"Expected exactly 1 {nameof(MixedRealityManager)} but found {objects.Length}.");
                        return null;
                }

                instance.InitializeInternal();
                return instance;
            }
        }

        /// <summary>
        /// Flag to search for instance the first time Instance property is called.
        /// Subsequent attempts will generally switch this flag false, unless the instance was destroyed.
        /// </summary>
        // ReSharper disable once StaticMemberInGenericType
        private static bool searchForInstance = true;

        /// <summary>
        /// Expose an assertion whether the MixedRealityManager class is initialized.
        /// </summary>
        public static void AssertIsInitialized()
        {
            Debug.Assert(IsInitialized, "The MixedRealityManager has not been initialized.");
        }

        /// <summary>
        /// Returns whether the instance has been initialized or not.
        /// </summary>
        public static bool IsInitialized => instance != null;

        /// <summary>
        /// Static function to determine if the MixedRealityManager class has been initialized or not.
        /// </summary>
        /// <returns></returns>
        public static bool ConfirmInitialized()
        {
            // ReSharper disable once UnusedVariable
            // Assigning the Instance to access is used Implicitly.
            MixedRealityManager access = Instance;
            return IsInitialized;
        }

        /// <summary>
        /// Lock property for the Mixed Reality Manager to prevent reinitialization
        /// </summary>
        private readonly object initializedLock = new object();

        private void InitializeInternal()
        {
            lock (initializedLock)
            {
                if (IsInitialized) { return; }

                instance = this;

                if (Application.isPlaying)
                {
                    DontDestroyOnLoad(instance.transform.root);
                }

                Application.quitting += ApplicationOnQuitting;

#if UNITY_EDITOR
                UnityEditor.EditorApplication.playModeStateChanged += playModeState =>
                {
                    if (playModeState == UnityEditor.PlayModeStateChange.ExitingEditMode && activeProfile == null)
                    {
                        UnityEditor.EditorApplication.isPlaying = false;
                        UnityEditor.Selection.activeObject = Instance;
                        UnityEditor.EditorGUIUtility.PingObject(Instance);
                    }
                };
#endif // UNITY_EDITOR

                Initialize();
            }
        }

        private void ApplicationOnQuitting()
        {
            DisableAllManagers();
            DestroyAllManagers();
        }

        /// <summary>
        /// Base Awake method that sets the Singleton's unique instance.
        /// Called by Unity when initializing a MonoBehaviour.
        /// Scripts that extend Singleton should be sure to call base.Awake() unless they want
        /// lazy initialization
        /// </summary>
        private void Awake()
        {
            if (IsInitialized && instance != this)
            {
                if (Application.isEditor)
                {
                    DestroyImmediate(this);
                }
                else
                {
                    Destroy(this);
                }

                Debug.LogWarning("Trying to instantiate a second instance of the Mixed Reality Manager. Additional Instance was destroyed");
            }
            else if (!IsInitialized)
            {
                InitializeInternal();
                searchForInstance = false;
            }
        }

        /// <summary>
        /// The MonoBehaviour OnEnable event, which is then circulated to all active managers
        /// </summary>
        private void OnEnable()
        {
            EnableAllManagers();
        }

        /// <summary>
        /// The MonoBehaviour Update event, which is then circulated to all active managers
        /// </summary>
        private void Update()
        {
            UpdateAllManagers();
        }

        /// <summary>
        /// The MonoBehaviour OnDisable event, which is then circulated to all active managers
        /// </summary>
        private void OnDisable()
        {
            DisableAllManagers();
        }

        /// <summary>
        /// The MonoBehaviour Destroy event, which is then circulated to all active managers prior to the Mixed Reality Manager being destroyed
        /// </summary>
        private void OnDestroy()
        {
            DestroyAllManagers();

            if (instance == this)
            {
                instance = null;
                searchForInstance = true;
            }
        }

        #endregion MonoBehaviour Implementation

        #region Manager Container Management

        #region Individual Manager Management

        /// <summary>
        /// Add a new manager to the Mixed Reality Manager active Manager registry.
        /// </summary>
        /// <param name="type">The interface type for the system to be managed.  E.G. InputSystem, BoundarySystem</param>
        /// <param name="manager">The Instance of the manager class to register</param>
        public void AddManager(Type type, IMixedRealityManager manager)
        {
            if (ActiveProfile == null)
            {
                Debug.LogError($"Unable to add a new {type.Name} Manager as the Mixed Reality manager has to Active Profile");
            }

            if (type == null) { throw new ArgumentNullException(nameof(type)); }
            if (manager == null) { throw new ArgumentNullException(nameof(manager)); }

            if (IsCoreManagerType(type))
            {
                IMixedRealityManager preexistingManager;
                if (IsCoreManagerType(type))
                {
                    ActiveProfile.ActiveManagers.TryGetValue(type, out preexistingManager);
                }
                else
                {
                    GetComponentByType(type, out preexistingManager);
                }

                if (preexistingManager == null)
                {
                    ActiveProfile.ActiveManagers.Add(type, manager);
                }
                else
                {
                    Debug.LogError($"There's already a {type.Name} registered.");
                }
            }
            else
            {
                MixedRealityComponents.Add(new Tuple<Type, IMixedRealityManager>(type, manager));
                if (!isMixedRealityManagerInitializing) { manager.Initialize(); }
                mixedRealityComponentsCount = MixedRealityComponents.Count;
            }
        }

        /// <summary>
        /// Generic function used to retrieve a manager from the Mixed Reality Manager active manager registry
        /// </summary>
        /// <typeparam name="T">The interface type for the system to be retrieved.  E.G. InputSystem, BoundarySystem.
        /// *Note type should be the Interface of the system to be retrieved and not the class itself</typeparam>
        /// <returns>The instance of the manager class that is registered with the selected Interface</returns>
        public T GetManager<T>() where T : IMixedRealityManager
        {
            return (T)GetManager(typeof(T));
        }

        /// <summary>
        /// Retrieve a manager from the Mixed Reality Manager active manager registry
        /// </summary>
        /// <param name="type">The interface type for the system to be retrieved.  E.G. InputSystem, BoundarySystem</param>
        /// <returns>The Mixed Reality manager of the specified type</returns>
        public IMixedRealityManager GetManager(Type type)
        {
            if (ActiveProfile == null)
            {
                throw new ArgumentNullException($"Unable to get {nameof(type)} Manager as the Mixed Reality Manager has no Active Profile.");
            }

            if (type == null) { throw new ArgumentNullException(nameof(type)); }

            IMixedRealityManager manager;
            if (IsCoreManagerType(type))
            {
                ActiveProfile.ActiveManagers.TryGetValue(type, out manager);
            }
            else
            {
                GetComponentByType(type, out manager);
            }

            if (manager == null)
            {
                throw new NullReferenceException($"Unable to find {type.Name}.");
            }

            return manager;
        }

        /// <summary>
        /// Retrieve a manager from the Mixed Reality Manager active manager registry
        /// </summary>
        /// <param name="type">The interface type for the system to be retrieved.  E.G. InputSystem, BoundarySystem</param>
        /// <param name="managerName">Name of the specific manager</param>
        /// <returns>The Mixed Reality manager of the specified type</returns>
        public IMixedRealityManager GetManager(Type type, string managerName)
        {
            if (ActiveProfile == null)
            {
                throw new ArgumentNullException($"Unable to get {managerName} Manager as the Mixed Reality Manager has no Active Profile");
            }

            if (type == null) { throw new ArgumentNullException(nameof(type)); }
            if (string.IsNullOrEmpty(managerName)) { throw new ArgumentNullException(nameof(managerName)); }

            IMixedRealityManager manager;
            if (IsCoreManagerType(type))
            {
                ActiveProfile.ActiveManagers.TryGetValue(type, out manager);
            }
            else
            {
                GetComponentByTypeAndName(type, managerName, out manager);
            }

            if (manager == null)
            {
                throw new NullReferenceException($"Unable to find {managerName} Manager.");
            }

            return manager;
        }

        /// <summary>
        /// Remove all managers from the Mixed Reality Manager active manager registry for a given type
        /// </summary>
        /// <param name="type">The interface type for the system to be removed.  E.G. InputSystem, BoundarySystem</param>
        public void RemoveManager(Type type)
        {
            if (ActiveProfile == null)
            {
                throw new ArgumentNullException($"Unable to remove {nameof(type)} Manager as the Mixed Reality Manager has no Active Profile");
            }

            if (type == null) { throw new ArgumentNullException(nameof(type)); }

            if (IsCoreManagerType(type))
            {
                ActiveProfile.ActiveManagers.Remove(type);
            }
            else
            {
                MixedRealityComponents.RemoveAll(tuple => tuple.Item1.Name == type.Name);
            }
        }

        /// <summary>
        /// Remove managers from the Mixed Reality Manager active manager registry for a given type and name
        /// Name is only supported for Mixed Reality runtime components
        /// </summary>
        /// <param name="type">The interface type for the system to be removed.  E.G. InputSystem, BoundarySystem</param>
        /// <param name="managerName">The name of the manager to be removed. (Only for runtime components) </param>
        public void RemoveManager(Type type, string managerName)
        {
            if (ActiveProfile == null)
            {
                throw new ArgumentNullException($"Unable to remove {nameof(type)} Manager as the Mixed Reality Manager has no Active Profile");
            }

            if (type == null) { throw new ArgumentNullException(nameof(type)); }
            if (string.IsNullOrEmpty(managerName)) { throw new ArgumentNullException(nameof(managerName)); }

            if (IsCoreManagerType(type))
            {
                ActiveProfile.ActiveManagers.Remove(type);
            }
            else
            {
                MixedRealityComponents.RemoveAll(tuple => tuple.Item1.Name == type.Name && tuple.Item2.Name == managerName);
            }
        }

        /// <summary>
        /// Disable all managers in the Mixed Reality Manager active manager registry for a given type
        /// </summary>
        /// <param name="type">The interface type for the system to be removed.  E.G. InputSystem, BoundarySystem</param>
        public void DisableManager(Type type)
        {
            if (type == null) { throw new ArgumentNullException(nameof(type)); }

            if (IsCoreManagerType(type))
            {
                GetManager(type).Disable();
            }
            else
            {
                foreach (var manager in GetManagers(type))
                {
                    manager.Disable();
                }
            }
        }

        /// <summary>
        /// Disable a specific manager from the Mixed Reality Manager active manager registry
        /// </summary>
        /// <param name="type">The interface type for the system to be removed.  E.G. InputSystem, BoundarySystem</param>
        /// <param name="managerName">Name of the specific manager</param>
        public void DisableManager(Type type, string managerName)
        {
            if (type == null) { throw new ArgumentNullException(nameof(type)); }
            if (string.IsNullOrEmpty(managerName)) { throw new ArgumentNullException(nameof(managerName)); }

            if (IsCoreManagerType(type))
            {
                GetManager(type).Disable();
            }
            else
            {
                foreach (var manager in GetManagers(type, managerName))
                {
                    manager.Disable();
                }
            }
        }

        /// <summary>
        /// Enable all managers in the Mixed Reality Manager active manager registry for a given type
        /// </summary>
        /// <param name="type">The interface type for the system to be removed.  E.G. InputSystem, BoundarySystem</param>
        public void EnableManager(Type type)
        {
            if (type == null) { throw new ArgumentNullException(nameof(type)); }

            if (IsCoreManagerType(type))
            {
                GetManager(type).Enable();
            }
            else
            {
                foreach (var manager in GetManagers(type))
                {
                    manager.Enable();
                }
            }
        }

        /// <summary>
        /// Enable a specific manager from the Mixed Reality Manager active manager registry
        /// </summary>
        /// <param name="type">The interface type for the system to be removed.  E.G. InputSystem, BoundarySystem</param>
        /// <param name="managerName">Name of the specific manager</param>
        public void EnableManager(Type type, string managerName)
        {
            if (type == null) { throw new ArgumentNullException(nameof(type)); }
            if (string.IsNullOrEmpty(managerName)) { throw new ArgumentNullException(nameof(managerName)); }

            if (IsCoreManagerType(type))
            {
                GetManager(type).Enable();
            }
            else
            {
                foreach (var manager in GetManagers(type, managerName))
                {
                    manager.Enable();
                }
            }
        }

        #endregion Individual Manager Management

        #region Multiple Managers Management

        /// <summary>
        /// Retrieve all managers from the Mixed Reality Manager active manager registry for a given type and an optional name
        /// </summary>
        /// <param name="type">The interface type for the system to be retrieved.  E.G. InputSystem, BoundarySystem</param>
        /// <returns>An array of Managers that meet the search criteria</returns>
        public IEnumerable<IMixedRealityManager> GetManagers(Type type)
        {
            if (type == null) { throw new ArgumentNullException(nameof(type)); }

            return GetManagers(type, string.Empty);
        }

        /// <summary>
        /// Retrieve all managers from the Mixed Reality Manager active manager registry for a given type and an optional name
        /// </summary>
        /// <param name="type">The interface type for the system to be retrieved.  E.G. InputSystem, BoundarySystem</param>
        /// <param name="managerName">Name of the specific manager</param>
        /// <returns>An array of Managers that meet the search criteria</returns>
        public List<IMixedRealityManager> GetManagers(Type type, string managerName)
        {
            if (ActiveProfile == null)
            {
                throw new ArgumentNullException($"Unable to get {nameof(type)} Manager as the Mixed Reality Manager has no Active Profile");
            }

            if (type == null) { throw new ArgumentNullException(nameof(type)); }

            var managers = new List<IMixedRealityManager>();

            if (IsCoreManagerType(type))
            {
                foreach (var manager in ActiveProfile.ActiveManagers)
                {
                    if (manager.Key.Name == type.Name)
                    {
                        managers.Add(manager.Value);
                    }
                }
            }
            else
            {
                //If no name provided, return all components of the same type. Else return the type/name combination.
                if (string.IsNullOrWhiteSpace(managerName))
                {
                    for (int i = 0; i < mixedRealityComponentsCount; i++)
                    {
                        if (MixedRealityComponents[i].Item1.Name == type.Name)
                        {
                            managers.Add(MixedRealityComponents[i].Item2);
                        }
                    }
                }
                else
                {
                    for (int i = 0; i < mixedRealityComponentsCount; i++)
                    {
                        if (MixedRealityComponents[i].Item1.Name == type.Name && MixedRealityComponents[i].Item2.Name == managerName)
                        {
                            managers.Add(MixedRealityComponents[i].Item2);
                        }
                    }
                }
            }

            return managers;
        }

        private void InitializeAllManagers()
        {
            //If the Mixed Reality Manager is not configured, stop.
            if (activeProfile == null) { return; }

            //Initialize all managers
            foreach (var manager in activeProfile.ActiveManagers)
            {
                manager.Value.Initialize();
            }

            // Enable all registered runtime components
            foreach (var manager in MixedRealityComponents)
            {
                manager.Item2.Initialize();
            }
        }

        private void ResetAllManagers()
        {
            //If the Mixed Reality Manager is not configured, stop.
            if (activeProfile == null) { return; }

            // Reset all active managers in the registry
            foreach (var manager in activeProfile.ActiveManagers)
            {
                manager.Value.Reset();
            }

            // Reset all registered runtime components
            foreach (var manager in MixedRealityComponents)
            {
                manager.Item2.Reset();
            }
        }

        private void EnableAllManagers()
        {
            //If the Mixed Reality Manager is not configured, stop.
            if (activeProfile == null) { return; }

            // Enable all active managers in the registry
            foreach (var manager in activeProfile.ActiveManagers)
            {
                manager.Value.Enable();
            }

            // Enable all registered runtime components
            foreach (var manager in MixedRealityComponents)
            {
                manager.Item2.Enable();
            }
        }

        private void UpdateAllManagers()
        {
            //If the Mixed Reality Manager is not configured, stop.
            if (activeProfile == null) { return; }

            // Update manager registry
            foreach (var manager in activeProfile.ActiveManagers)
            {
                manager.Value.Update();
            }

            //Update runtime component registry
            foreach (var manager in MixedRealityComponents)
            {
                manager.Item2.Update();
            }
        }

        private void DisableAllManagers()
        {
            //If the Mixed Reality Manager is not configured, stop.
            if (activeProfile == null) { return; }

            // Disable all active managers in the registry
            foreach (var manager in activeProfile.ActiveManagers)
            {
                manager.Value.Disable();
            }

            // Disable all registered runtime components
            foreach (var manager in MixedRealityComponents)
            {
                manager.Item2.Disable();
            }
        }

        private void DestroyAllManagers()
        {
            //If the Mixed Reality Manager is not configured, stop.
            if (activeProfile == null) { return; }

            // Destroy all active managers in the registry
            foreach (var manager in activeProfile.ActiveManagers)
            {
                manager.Value.Destroy();
            }

            activeProfile.ActiveManagers.Clear();

            // Destroy all registered runtime components
            foreach (var manager in MixedRealityComponents)
            {
                manager.Item2.Destroy();
            }

            MixedRealityComponents.Clear();
        }

        #endregion Multiple Managers Management

        #region Manager Utilities

        /// <summary>
        /// Generic function used to interrogate the Mixed Reality Manager active manager registry for the existence of a manager
        /// </summary>
        /// <typeparam name="T">The interface type for the system to be retrieved.  E.G. InputSystem, BoundarySystem.
        /// *Note type should be the Interface of the system to be retrieved and not the class itself</typeparam>
        /// <returns>True, there is a manager registered with the selected interface, False, no manager found for that interface</returns>
        public bool ManagerExists<T>() where T : class
        {
            IMixedRealityManager manager;
            ActiveProfile.ActiveManagers.TryGetValue(typeof(T), out manager);
            return manager != null;
        }

        private bool IsCoreManagerType(Type type)
        {
            if (type == null) { throw new ArgumentNullException(nameof(type)); }

            return type == typeof(IMixedRealityInputSystem) ||
                   type == typeof(IMixedRealityBoundarySystem);
        }

        /// <summary>
        /// Retrieve the first component from the registry that meets the selected type
        /// </summary>
        /// <param name="type">Interface type of the component being requested</param>
        /// <param name="manager">return parameter of the function</param>
        private void GetComponentByType(Type type, out IMixedRealityManager manager)
        {
            if (type == null) { throw new ArgumentNullException(nameof(type)); }

            manager = null;

            for (int i = 0; i < mixedRealityComponentsCount; i++)
            {
                if (MixedRealityComponents[i].Item1.Name == type.Name ||
                    MixedRealityComponents[i].Item2.GetType().Name == type.Name)
                {
                    manager = MixedRealityComponents[i].Item2;
                    break;
                }

                var interfaces = MixedRealityComponents[i].Item2.GetType().GetInterfaces();
                for (int j = 0; j < interfaces.Length; j++)
                {
                    if (interfaces[j].Name == type.Name)
                    {
                        manager = MixedRealityComponents[i].Item2;
                        break;
                    }
                }
            }

            if (manager == null)
            {
                throw new NullReferenceException($"Unable to find {type.Name} Manager.");
            }
        }

        /// <summary>
        /// Retrieve the first component from the registry that meets the selected type and name
        /// </summary>
        /// <param name="type">Interface type of the component being requested</param>
        /// <param name="managerName">Name of the specific manager</param>
        /// <param name="manager">return parameter of the function</param>
        private void GetComponentByTypeAndName(Type type, string managerName, out IMixedRealityManager manager)
        {
            if (type == null) { throw new ArgumentNullException(nameof(type)); }
            if (string.IsNullOrEmpty(managerName)) { throw new ArgumentNullException(nameof(managerName)); }

            manager = null;

            for (int i = 0; i < mixedRealityComponentsCount; i++)
            {
                if (MixedRealityComponents[i].Item1.Name == type.Name &&
                    MixedRealityComponents[i].Item2.Name == managerName)
                {
                    manager = MixedRealityComponents[i].Item2;
                    break;
                }
            }
        }

        #endregion Manager Utilities
        #endregion Manager Container Management
<<<<<<< HEAD

        #region Platform Selectors

        private void AddManagersForTheCurrentPlatform()
        {
            AddManager(typeof(IMixedRealityDeviceManager), new UnityJoystickManager("Unity Joystick Manager", 10));
            AddManager(typeof(IMixedRealityDeviceManager), new OpenVRDeviceManager("Unity OpenVR Device Manager", 10));

            switch (Application.platform)
            {
                case RuntimePlatform.WindowsPlayer:
                case RuntimePlatform.WindowsEditor:
                    // If the Speech system has been selected for initialization in the Active speech profile, enable it in the project
                    if (ActiveProfile.InputSystemProfile.IsSpeechCommandsEnabled)
                    {
                        AddManager(typeof(IMixedRealitySpeechSystem), new WindowsSpeechInputDeviceManager("Windows Speech Manager", 10));
                    }

                    // If the Dictation system has been selected for initialization in the Active speech profile, enable it in the project
                    if (ActiveProfile.InputSystemProfile.IsDictationEnabled)
                    {
                        AddManager(typeof(IMixedRealityDictationManager), new WindowsDictationInputDeviceManager("Windows Dictation Manager", 10));
                    }
                    break;
                case RuntimePlatform.WSAPlayerX86:
                case RuntimePlatform.WSAPlayerX64:
                case RuntimePlatform.WSAPlayerARM:
                    // If the Speech system has been selected for initialization in the Active speech profile, enable it in the project
                    if (ActiveProfile.InputSystemProfile.IsSpeechCommandsEnabled)
                    {
                        AddManager(typeof(IMixedRealitySpeechSystem), new WindowsSpeechInputDeviceManager("Windows Speech Manager", 10));
                    }

                    // If the Dictation system has been selected for initialization in the Active speech profile, enable it in the project
                    if (ActiveProfile.InputSystemProfile.IsDictationEnabled)
                    {
                        AddManager(typeof(IMixedRealityDictationManager), new WindowsDictationInputDeviceManager("Windows Dictation Manager", 10));
                    }

                    AddManager(typeof(IMixedRealityDeviceManager), new WindowsMixedRealityDeviceManager("Mixed Reality Device Manager", 10));
                    break;
            }
        }

#if UNITY_EDITOR

        private void AddManagersForTheCurrentPlatformEditor()
        {
            AddManager(typeof(IMixedRealityDeviceManager), new UnityJoystickManager("Unity Joystick Manager", 10));
            AddManager(typeof(IMixedRealityDeviceManager), new OpenVRDeviceManager("Unity OpenVR Device Manager", 10));

            switch (UnityEditor.EditorUserBuildSettings.activeBuildTarget)
            {
                case UnityEditor.BuildTarget.StandaloneWindows:
                case UnityEditor.BuildTarget.StandaloneWindows64:
                    // If the Speech system has been selected for initialization in the Active speech profile, enable it in the project
                    if (ActiveProfile.InputSystemProfile.IsSpeechCommandsEnabled)
                    {
                        AddManager(typeof(IMixedRealitySpeechSystem), new WindowsSpeechInputDeviceManager("Windows Speech Manager", 10));
                    }

                    // If the Dictation system has been selected for initialization in the Active speech profile, enable it in the project
                    if (ActiveProfile.InputSystemProfile.IsDictationEnabled)
                    {
                        AddManager(typeof(IMixedRealityDictationManager), new WindowsDictationInputDeviceManager("Windows Dictation Manager", 10));
                    }

                    break;
                case UnityEditor.BuildTarget.WSAPlayer:
                    // If the Speech system has been selected for initialization in the Active speech profile, enable it in the project
                    if (ActiveProfile.InputSystemProfile.IsSpeechCommandsEnabled)
                    {
                        AddManager(typeof(IMixedRealitySpeechSystem), new WindowsSpeechInputDeviceManager("Windows Speech Manager", 10));
                    }

                    // If the Dictation system has been selected for initialization in the Active speech profile, enable it in the project
                    if (ActiveProfile.InputSystemProfile.IsDictationEnabled)
                    {
                        AddManager(typeof(IMixedRealityDictationManager), new WindowsDictationInputDeviceManager("Windows Dictation Manager", 10));
                    }

                    AddManager(typeof(IMixedRealityDeviceManager), new WindowsMixedRealityDeviceManager("Mixed Reality Device Manager", 10));
                    break;
            }
        }

#endif // UNITY_EDITOR

        #endregion Platform Selectors
=======
>>>>>>> 32050947
    }
}<|MERGE_RESOLUTION|>--- conflicted
+++ resolved
@@ -950,97 +950,5 @@
 
         #endregion Manager Utilities
         #endregion Manager Container Management
-<<<<<<< HEAD
-
-        #region Platform Selectors
-
-        private void AddManagersForTheCurrentPlatform()
-        {
-            AddManager(typeof(IMixedRealityDeviceManager), new UnityJoystickManager("Unity Joystick Manager", 10));
-            AddManager(typeof(IMixedRealityDeviceManager), new OpenVRDeviceManager("Unity OpenVR Device Manager", 10));
-
-            switch (Application.platform)
-            {
-                case RuntimePlatform.WindowsPlayer:
-                case RuntimePlatform.WindowsEditor:
-                    // If the Speech system has been selected for initialization in the Active speech profile, enable it in the project
-                    if (ActiveProfile.InputSystemProfile.IsSpeechCommandsEnabled)
-                    {
-                        AddManager(typeof(IMixedRealitySpeechSystem), new WindowsSpeechInputDeviceManager("Windows Speech Manager", 10));
-                    }
-
-                    // If the Dictation system has been selected for initialization in the Active speech profile, enable it in the project
-                    if (ActiveProfile.InputSystemProfile.IsDictationEnabled)
-                    {
-                        AddManager(typeof(IMixedRealityDictationManager), new WindowsDictationInputDeviceManager("Windows Dictation Manager", 10));
-                    }
-                    break;
-                case RuntimePlatform.WSAPlayerX86:
-                case RuntimePlatform.WSAPlayerX64:
-                case RuntimePlatform.WSAPlayerARM:
-                    // If the Speech system has been selected for initialization in the Active speech profile, enable it in the project
-                    if (ActiveProfile.InputSystemProfile.IsSpeechCommandsEnabled)
-                    {
-                        AddManager(typeof(IMixedRealitySpeechSystem), new WindowsSpeechInputDeviceManager("Windows Speech Manager", 10));
-                    }
-
-                    // If the Dictation system has been selected for initialization in the Active speech profile, enable it in the project
-                    if (ActiveProfile.InputSystemProfile.IsDictationEnabled)
-                    {
-                        AddManager(typeof(IMixedRealityDictationManager), new WindowsDictationInputDeviceManager("Windows Dictation Manager", 10));
-                    }
-
-                    AddManager(typeof(IMixedRealityDeviceManager), new WindowsMixedRealityDeviceManager("Mixed Reality Device Manager", 10));
-                    break;
-            }
-        }
-
-#if UNITY_EDITOR
-
-        private void AddManagersForTheCurrentPlatformEditor()
-        {
-            AddManager(typeof(IMixedRealityDeviceManager), new UnityJoystickManager("Unity Joystick Manager", 10));
-            AddManager(typeof(IMixedRealityDeviceManager), new OpenVRDeviceManager("Unity OpenVR Device Manager", 10));
-
-            switch (UnityEditor.EditorUserBuildSettings.activeBuildTarget)
-            {
-                case UnityEditor.BuildTarget.StandaloneWindows:
-                case UnityEditor.BuildTarget.StandaloneWindows64:
-                    // If the Speech system has been selected for initialization in the Active speech profile, enable it in the project
-                    if (ActiveProfile.InputSystemProfile.IsSpeechCommandsEnabled)
-                    {
-                        AddManager(typeof(IMixedRealitySpeechSystem), new WindowsSpeechInputDeviceManager("Windows Speech Manager", 10));
-                    }
-
-                    // If the Dictation system has been selected for initialization in the Active speech profile, enable it in the project
-                    if (ActiveProfile.InputSystemProfile.IsDictationEnabled)
-                    {
-                        AddManager(typeof(IMixedRealityDictationManager), new WindowsDictationInputDeviceManager("Windows Dictation Manager", 10));
-                    }
-
-                    break;
-                case UnityEditor.BuildTarget.WSAPlayer:
-                    // If the Speech system has been selected for initialization in the Active speech profile, enable it in the project
-                    if (ActiveProfile.InputSystemProfile.IsSpeechCommandsEnabled)
-                    {
-                        AddManager(typeof(IMixedRealitySpeechSystem), new WindowsSpeechInputDeviceManager("Windows Speech Manager", 10));
-                    }
-
-                    // If the Dictation system has been selected for initialization in the Active speech profile, enable it in the project
-                    if (ActiveProfile.InputSystemProfile.IsDictationEnabled)
-                    {
-                        AddManager(typeof(IMixedRealityDictationManager), new WindowsDictationInputDeviceManager("Windows Dictation Manager", 10));
-                    }
-
-                    AddManager(typeof(IMixedRealityDeviceManager), new WindowsMixedRealityDeviceManager("Mixed Reality Device Manager", 10));
-                    break;
-            }
-        }
-
-#endif // UNITY_EDITOR
-
-        #endregion Platform Selectors
-=======
->>>>>>> 32050947
     }
 }