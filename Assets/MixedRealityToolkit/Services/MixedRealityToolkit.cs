--- conflicted
+++ resolved
@@ -128,7 +128,6 @@
         /// <summary>
         /// Local service registry for the Mixed Reality Toolkit, to allow runtime use of the <see cref="Microsoft.MixedReality.Toolkit.Core.Interfaces.IMixedRealityService"/>.
         /// </summary>
-<<<<<<< HEAD
         public static IReadOnlyList<Tuple<Type, IMixedRealityExtensionService>> RegisteredMixedRealityServices => registeredMixedRealityServices;
 
         /// <summary>
@@ -136,9 +135,6 @@
         /// </summary>
         [Obsolete("Use RegisteredMixedRealityServices instead.")]
         public List<Tuple<Type, IMixedRealityExtensionService>> MixedRealityComponents => null;
-=======
-        public IReadOnlyList<Tuple<Type, IMixedRealityService>> RegisteredMixedRealityServices => new List<Tuple<Type, IMixedRealityService>>(registeredMixedRealityServices) as IReadOnlyList<Tuple<Type, IMixedRealityService>>;
->>>>>>> 580c7a8a
 
         #endregion Mixed Reality runtime service registry
 
@@ -833,7 +829,17 @@
         /// <returns>True if registration is successful, false otherwise.</returns>
         private bool RegisterServiceInternal<T>(T serviceInstance) where T : IMixedRealityService
         {
-<<<<<<< HEAD
+            return UnregisterService(interfaceType, string.Empty);
+        }
+
+        /// <summary>
+        /// Remove services from the Mixed Reality Toolkit active service registry for a given type and name
+        /// Name is only supported for Mixed Reality runtime services
+        /// </summary>
+        /// <param name="interfaceType">The interface type for the system to be removed.  E.G. InputSystem, BoundarySystem</param>
+        /// <param name="serviceName">The name of the service to be removed. (Only for runtime services) </param>
+        public static bool UnregisterService(Type interfaceType, string serviceName)
+        {
             if (interfaceType == null)
             {
                 Debug.LogError("Unable to remove null service type.");
@@ -868,10 +874,6 @@
             }
 
             return false;
-=======
-            Type interfaceType = typeof(T);
-            return RegisterServiceInternal(interfaceType, serviceInstance);
->>>>>>> 580c7a8a
         }
 
         #endregion Registration
