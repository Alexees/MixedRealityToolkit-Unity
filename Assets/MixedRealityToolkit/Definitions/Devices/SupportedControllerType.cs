﻿// Copyright (c) Microsoft Corporation. All rights reserved.
// Licensed under the MIT License. See LICENSE in the project root for license information.

using System;

namespace Microsoft.MixedReality.Toolkit.Input
{
    // todo: remove this.... it requires customization to add new device types
    
    /// <summary>
    /// The SDKType lists the XR SDKs that are supported by the Mixed Reality Toolkit.
    /// Initially, this lists proposed SDKs, not all may be implemented at this time (please see ReleaseNotes for more details)
    /// </summary>
    [Flags]
    public enum SupportedControllerType
    {
<<<<<<< HEAD
        None = 0,
        GenericOpenVR,
        ViveWand,
        ViveKnuckles,
        OculusTouch,
        OculusRemote,
        GenericOculusAndroid,
        OculusGoRemote,
        WindowsMixedReality,
        GenericUnity,
        Xbox,
        TouchScreen,
        Mouse
=======
        GenericOpenVR = 1 << 0,
        ViveWand = 1 << 1,
        ViveKnuckles = 1 << 2,
        OculusTouch = 1 << 3,
        OculusRemote = 1 << 4,
        WindowsMixedReality = 1 << 5,
        GenericUnity = 1 << 6,
        Xbox = 1 << 7,
        TouchScreen = 1 << 8,
        Mouse = 1 << 9,
        ArticulatedHand = 1 << 10,
        GGVHand = 1 << 11
>>>>>>> a15620cf
    }
}<|MERGE_RESOLUTION|>--- conflicted
+++ resolved
@@ -14,21 +14,6 @@
     [Flags]
     public enum SupportedControllerType
     {
-<<<<<<< HEAD
-        None = 0,
-        GenericOpenVR,
-        ViveWand,
-        ViveKnuckles,
-        OculusTouch,
-        OculusRemote,
-        GenericOculusAndroid,
-        OculusGoRemote,
-        WindowsMixedReality,
-        GenericUnity,
-        Xbox,
-        TouchScreen,
-        Mouse
-=======
         GenericOpenVR = 1 << 0,
         ViveWand = 1 << 1,
         ViveKnuckles = 1 << 2,
@@ -41,6 +26,5 @@
         Mouse = 1 << 9,
         ArticulatedHand = 1 << 10,
         GGVHand = 1 << 11
->>>>>>> a15620cf
     }
 }