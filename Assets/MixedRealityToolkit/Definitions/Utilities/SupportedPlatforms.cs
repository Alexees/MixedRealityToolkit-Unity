--- conflicted
+++ resolved
@@ -11,14 +11,6 @@
     [Flags]
     public enum SupportedPlatforms
     {
-<<<<<<< HEAD
-        WindowsStandalone = 1 << 0,
-        MacStandalone = 1 << 1,
-        LinuxStandalone = 1 << 2,
-        WindowsUniversal = 1 << 3,
-        WindowsEditor = 1 << 4,
-        Android = 1 << 5
-=======
         WindowsStandalone   = 1 << 0,
         MacStandalone       = 1 << 1,
         LinuxStandalone     = 1 << 2,
@@ -30,6 +22,5 @@
         IOS                 = 1 << 8,
         Web                 = 1 << 9,
         Lumin               = 1 << 10
->>>>>>> a15620cf
     }
 }