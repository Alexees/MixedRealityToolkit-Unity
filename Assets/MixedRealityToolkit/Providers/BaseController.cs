﻿// Copyright (c) Microsoft Corporation. All rights reserved.
// Licensed under the MIT License. See LICENSE in the project root for license information.

using Microsoft.MixedReality.Toolkit.Utilities;
using System;
using UnityEngine;

namespace Microsoft.MixedReality.Toolkit.Input
{
    /// <summary>
    /// Base Controller class to inherit from for all controllers.
    /// </summary>
    public abstract class BaseController : IMixedRealityController
    {
        /// <summary>
        /// Constructor.
        /// </summary>
        /// <param name="trackingState"></param>
        /// <param name="controllerHandedness"></param>
        /// <param name="inputSource"></param>
        /// <param name="interactions"></param>
        protected BaseController(TrackingState trackingState, Handedness controllerHandedness, IMixedRealityInputSource inputSource = null, MixedRealityInteractionMapping[] interactions = null)
        {
            TrackingState = trackingState;
            ControllerHandedness = controllerHandedness;
            InputSource = inputSource;
            Interactions = interactions;

            IsPositionAvailable = false;
            IsPositionApproximate = false;
            IsRotationAvailable = false;

            Enabled = true;
        }

        private IMixedRealityInputSystem inputSystem = null;

        /// <summary>
        /// The active instance of the input system.
        /// </summary>
        protected IMixedRealityInputSystem InputSystem
        {
            get
            {
                if (inputSystem == null)
                {
                    MixedRealityServiceRegistry.TryGetService<IMixedRealityInputSystem>(out inputSystem);
                }
                return inputSystem;
            }
        }

        /// <summary>
        /// The default interactions for this controller.
        /// </summary>
        public virtual MixedRealityInteractionMapping[] DefaultInteractions { get; } = null;

        /// <summary>
        /// The Default Left Handed interactions for this controller.
        /// </summary>
        public virtual MixedRealityInteractionMapping[] DefaultLeftHandedInteractions { get; } = null;

        /// <summary>
        /// The Default Right Handed interactions for this controller.
        /// </summary>
        public virtual MixedRealityInteractionMapping[] DefaultRightHandedInteractions { get; } = null;

        #region IMixedRealityController Implementation

        /// <inheritdoc />
        public bool Enabled { get; set; }

        /// <inheritdoc />
        public TrackingState TrackingState { get; protected set; }

        /// <inheritdoc />
        public Handedness ControllerHandedness { get; }

        /// <inheritdoc />
        public IMixedRealityInputSource InputSource { get; }

        public IMixedRealityControllerVisualizer Visualizer { get; protected set; }

        /// <inheritdoc />
        public bool IsPositionAvailable { get; protected set; }

        /// <inheritdoc />
        public bool IsPositionApproximate { get; protected set; }

        /// <inheritdoc />
        public bool IsRotationAvailable { get; protected set; }

        /// <inheritdoc />
        public MixedRealityInteractionMapping[] Interactions { get; private set; } = null;

        public Vector3 AngularVelocity { get; protected set; }

        public Vector3 Velocity { get; protected set; }

        public virtual bool IsInPointingPose
        {
            get
            {
                return true;
            }
        }

        #endregion IMixedRealityController Implementation

        /// <summary>
        /// Setups up the configuration based on the Mixed Reality Controller Mapping Profile.
        /// </summary>
        /// <param name="controllerType"></param>
        public bool SetupConfiguration(Type controllerType, InputSourceType inputSourceType = InputSourceType.Controller)
        {
            if (IsControllerMappingEnabled())
            {
                if (GetControllerVisualizationProfile() != null &&
                    GetControllerVisualizationProfile().RenderMotionControllers)
                {
                    TryRenderControllerModel(controllerType, inputSourceType);
                }

                // We can only enable controller profiles if mappings exist.
                var controllerMappings = GetControllerMappings();

                // Have to test that a controller type has been registered in the profiles,
                // else its Unity Input manager mappings will not have been set up by the inspector.
                bool profileFound = false;
                if (controllerMappings != null)
                {
                    for (int i = 0; i < controllerMappings.Length; i++)
                    {
<<<<<<< HEAD
                        profileFound = true;

                        // If it is an exact match, assign interaction mappings.
                        if ((controllerMappings[i].Handedness & ControllerHandedness) != 0 &&
                            controllerMappings[i].Interactions.Length > 0)
=======
                        if (controllerMappings[i].ControllerType.Type == controllerType)
>>>>>>> a15620cf
                        {
                            profileFound = true;

                            // If it is an exact match, assign interaction mappings.
                            if (controllerMappings[i].Handedness == ControllerHandedness &&
                                controllerMappings[i].Interactions.Length > 0)
                            {
                                MixedRealityInteractionMapping[] profileInteractions = controllerMappings[i].Interactions;
                                MixedRealityInteractionMapping[] newInteractions = new MixedRealityInteractionMapping[profileInteractions.Length];

                                for (int j = 0; j < profileInteractions.Length; j++)
                                {
                                    newInteractions[j] = new MixedRealityInteractionMapping(profileInteractions[j]);
                                }

                                AssignControllerMappings(newInteractions);
                                break;
                            }
                        }
                    }
                }

                // If no controller mappings found, warn the user.  Does not stop the project from running.
                if (Interactions == null || Interactions.Length < 1)
                {
                    SetupDefaultInteractions(ControllerHandedness);

                    // We still don't have controller mappings, so this may be a custom controller. 
                    if (Interactions == null || Interactions.Length < 1)
                    {
                        Debug.LogWarning($"No Controller interaction mappings found for {controllerType}.");
                        return false;
                    }
                }

                if (!profileFound)
                {
                    Debug.LogWarning($"No controller profile found for type {controllerType}, please ensure all controllers are defined in the configured MixedRealityControllerConfigurationProfile.");
                    return false;
                }
            }

            return true;
        }

        /// <summary>
        /// Assign the default interactions based on controller handedness if necessary. 
        /// </summary>
        /// <param name="controllerHandedness"></param>
        public abstract void SetupDefaultInteractions(Handedness controllerHandedness);

        /// <summary>
        /// Load the Interaction mappings for this controller from the configured Controller Mapping profile
        /// </summary>
        /// <param name="mappings">Configured mappings from a controller mapping profile</param>
        public void AssignControllerMappings(MixedRealityInteractionMapping[] mappings)
        {
            Interactions = mappings;
        }

        protected virtual bool TryRenderControllerModel(Type controllerType, InputSourceType inputSourceType)
        {
            GameObject controllerModel = null;

            if (GetControllerVisualizationProfile() == null ||
                !GetControllerVisualizationProfile().RenderMotionControllers)
            {
                return true;
            }

            // If a specific controller template wants to override the global model, assign that instead.
            if (IsControllerMappingEnabled() &&
                GetControllerVisualizationProfile() != null &&
                inputSourceType == InputSourceType.Controller &&
                !(GetControllerVisualizationProfile().GetUseDefaultModelsOverride(controllerType, ControllerHandedness)))
            {
                controllerModel = GetControllerVisualizationProfile().GetControllerModelOverride(controllerType, ControllerHandedness);
            }

            // Get the global controller model for each hand.
            if (controllerModel == null &&
                GetControllerVisualizationProfile() != null)
            {
                if (inputSourceType == InputSourceType.Controller)
                {
                    if (ControllerHandedness == Handedness.Left &&
                        GetControllerVisualizationProfile().GlobalLeftHandModel != null)
                    {
                        controllerModel = GetControllerVisualizationProfile().GlobalLeftHandModel;
                    }
                    else if (ControllerHandedness == Handedness.Right &&
                        GetControllerVisualizationProfile().GlobalRightHandModel != null)
                    {
                        controllerModel = GetControllerVisualizationProfile().GlobalRightHandModel;
                    }
                }
            
                else if (inputSourceType == InputSourceType.Hand)
                {
                    if (ControllerHandedness == Handedness.Left &&
                        GetControllerVisualizationProfile().GlobalLeftHandVisualizer != null)
                    {
                        controllerModel = GetControllerVisualizationProfile().GlobalLeftHandVisualizer;
                    }
                    else if (ControllerHandedness == Handedness.Right &&
                        GetControllerVisualizationProfile().GlobalRightHandVisualizer != null)
                    {
                        controllerModel = GetControllerVisualizationProfile().GlobalRightHandVisualizer;
                    }
                }
            }

            if (controllerModel == null)
            {
                // no controller model available
                return false;
            }

            // If we've got a controller model prefab, then create it and place it in the scene.
            GameObject controllerObject = UnityEngine.Object.Instantiate(controllerModel);
            MixedRealityPlayspace.AddChild(controllerObject.transform);

            return TryAddControllerModelToSceneHierarchy(controllerObject);
        }

        protected bool TryAddControllerModelToSceneHierarchy(GameObject controllerObject)
        {
            if (controllerObject != null)
            {
                controllerObject.name = $"{ControllerHandedness}_{controllerObject.name}";

                Visualizer = controllerObject.GetComponent<IMixedRealityControllerVisualizer>();

                if (Visualizer != null)
                {
                    Visualizer.Controller = this;
                    return true;
                }
                else
                {
                    Debug.LogError($"{controllerObject.name} is missing a IMixedRealityControllerVisualizer component!");
                    return false;
                }
            }

            return false;
        }

        #region MRTK instance helpers
        protected MixedRealityControllerVisualizationProfile GetControllerVisualizationProfile()
        {
            if (InputSystem?.InputSystemProfile != null)
            {
                return InputSystem.InputSystemProfile.ControllerVisualizationProfile;
            }

            return null;
        }

        protected bool IsControllerMappingEnabled()
        {
            if (InputSystem?.InputSystemProfile != null)
            {
                return InputSystem.InputSystemProfile.IsControllerMappingEnabled;
            }

            return false;
        }

        protected MixedRealityControllerMapping[] GetControllerMappings()
        {
            if (InputSystem?.InputSystemProfile?.ControllerMappingProfile != null)
            {
                return InputSystem.InputSystemProfile.ControllerMappingProfile.MixedRealityControllerMappingProfiles;
            }

            return null;
        }

        #endregion MRTK instance helpers
    }
}<|MERGE_RESOLUTION|>--- conflicted
+++ resolved
@@ -131,15 +131,7 @@
                 {
                     for (int i = 0; i < controllerMappings.Length; i++)
                     {
-<<<<<<< HEAD
-                        profileFound = true;
-
-                        // If it is an exact match, assign interaction mappings.
-                        if ((controllerMappings[i].Handedness & ControllerHandedness) != 0 &&
-                            controllerMappings[i].Interactions.Length > 0)
-=======
                         if (controllerMappings[i].ControllerType.Type == controllerType)
->>>>>>> a15620cf
                         {
                             profileFound = true;
 
