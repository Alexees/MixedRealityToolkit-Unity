--- conflicted
+++ resolved
@@ -33,7 +33,6 @@
 
         private static readonly Dictionary<int, UnityTouchController> ActiveTouches = new Dictionary<int, UnityTouchController>();
 
-<<<<<<< HEAD
         private Touch[] touches;
 
         public override void PreServiceUpdate()
@@ -41,18 +40,16 @@
             UpdateTouchControllers((controller, touch) =>
             {
                 controller.UpdateControllerData(touch);
-                controller.UpdateTransform();
+                controller.UpdateControllerTransform();
             });
         }
 
-=======
->>>>>>> 4dfa45bd
         /// <inheritdoc />
         public override void Update()
         {
             UpdateTouchControllers((controller, touch) =>
             {
-                controller.UpdateController();
+                controller.UpdateControllerInteractions();
                 if (touch.phase == TouchPhase.Canceled ||
                     touch.phase == TouchPhase.Ended)
                 {
