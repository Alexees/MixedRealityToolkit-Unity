﻿// Copyright (c) Microsoft Corporation. All rights reserved.
// Licensed under the MIT License. See LICENSE in the project root for license information.

using Microsoft.MixedReality.Toolkit.Core.Attributes;
using Microsoft.MixedReality.Toolkit.Core.Definitions;
using Microsoft.MixedReality.Toolkit.Core.Definitions.Devices;
using Microsoft.MixedReality.Toolkit.Core.Definitions.Utilities;
using Microsoft.MixedReality.Toolkit.Core.Interfaces;
using Microsoft.MixedReality.Toolkit.Core.Interfaces.InputSystem;
using Microsoft.MixedReality.Toolkit.Core.Services;
using Microsoft.MixedReality.Toolkit.Core.Utilities.Physics;
using UnityEngine;

namespace Microsoft.MixedReality.Toolkit.Core.Providers.UnityInput
{
    [MixedRealityDataProvider(
        typeof(IMixedRealityInputSystem),
        (SupportedPlatforms)(-1))]  // All platforms supported by Unity
    public class MouseDeviceManager : BaseDeviceManager, IMixedRealityExtensionService
    {
        /// <summary>
        /// Constructor.
        /// </summary>
        /// <param name="name">Friendly name of the service.</param>
        /// <param name="priority">Service priority. Used to determine order of instantiation.</param>
        /// <param name="profile">The service's configuration profile.</param>
        public MouseDeviceManager(string name, uint priority, BaseMixedRealityProfile profile) : base(name, priority, profile) { }

        /// <summary>
        /// Current Mouse Controller.
        /// </summary>
        public MouseController Controller { get; private set; }

        /// <inheritdoc />
        public override void Enable()
        {
            if (!Input.mousePresent)
            {
                Disable();
                return;
            }

#if UNITY_EDITOR
            if (UnityEditor.EditorWindow.focusedWindow != null)
            {
                UnityEditor.EditorWindow.focusedWindow.ShowNotification(new GUIContent("Press \"ESC\" to regain mouse control"));
            }
#endif

            Cursor.visible = false;
            Cursor.lockState = CursorLockMode.Locked;

            IMixedRealityInputSource mouseInputSource = null;

            MixedRealityRaycaster.DebugEnabled = true;

            const Handedness handedness = Handedness.Any;
            System.Type controllerType = typeof(MouseController);

            // Make sure that the handedness declared in the controller attribute matches what we expect
            {
                var controllerAttribute = MixedRealityControllerAttribute.Find(controllerType);
                if (controllerAttribute != null)
                {
                    Handedness[] handednesses = controllerAttribute.SupportedHandedness;
                    Debug.Assert(handednesses.Length == 1 && handednesses[0] == Handedness.Any, "Unexpected mouse handedness declared in MixedRealityControllerAttribute");
                }
            }

            if (MixedRealityToolkit.InputSystem != null)
            {
                var pointers = RequestPointers(new SystemType(controllerType), handedness, true);
                mouseInputSource = MixedRealityToolkit.InputSystem.RequestNewGenericInputSource("Mouse Input", pointers);
            }

            Controller = new MouseController(TrackingState.NotApplicable, handedness, mouseInputSource);

            if (mouseInputSource != null)
            {
                for (int i = 0; i < mouseInputSource.Pointers.Length; i++)
                {
                    mouseInputSource.Pointers[i].Controller = Controller;
                }
            }

            Controller.SetupConfiguration(typeof(MouseController));
            MixedRealityToolkit.InputSystem?.RaiseSourceDetected(Controller.InputSource, Controller);
        }

        public override void PreServiceUpdate()
        {
            if (Input.mousePresent && Controller == null) { Enable(); }

            Controller?.UpdateControllerTransform();
        }

        /// <inheritdoc />
        public override void Update()
        {
            if (Input.mousePresent && Controller == null) { Enable(); }

<<<<<<< HEAD
            Controller?.UpdateController();
=======
            Controller?.UpdateControllerInteractions();
>>>>>>> 4dfa45bd
        }

        /// <inheritdoc />
        public override void Disable()
        {
            if (Controller != null)
            {
                MixedRealityToolkit.InputSystem?.RaiseSourceLost(Controller.InputSource, Controller);
            }
        }
    }
}<|MERGE_RESOLUTION|>--- conflicted
+++ resolved
@@ -99,11 +99,7 @@
         {
             if (Input.mousePresent && Controller == null) { Enable(); }
 
-<<<<<<< HEAD
-            Controller?.UpdateController();
-=======
             Controller?.UpdateControllerInteractions();
->>>>>>> 4dfa45bd
         }
 
         /// <inheritdoc />
