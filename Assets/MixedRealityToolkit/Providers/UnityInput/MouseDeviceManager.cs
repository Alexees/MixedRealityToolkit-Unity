﻿// Copyright (c) Microsoft Corporation. All rights reserved.
// Licensed under the MIT License. See LICENSE in the project root for license information.

<<<<<<< HEAD
using Microsoft.MixedReality.Toolkit.Core.Attributes;
using Microsoft.MixedReality.Toolkit.Core.Definitions.Devices;
using Microsoft.MixedReality.Toolkit.Core.Definitions.InputSystem;
using Microsoft.MixedReality.Toolkit.Core.Definitions.Utilities;
using Microsoft.MixedReality.Toolkit.Core.Interfaces;
using Microsoft.MixedReality.Toolkit.Core.Interfaces.InputSystem;
using Microsoft.MixedReality.Toolkit.Core.Utilities.Physics;
=======
using Microsoft.MixedReality.Toolkit.Physics;
using Microsoft.MixedReality.Toolkit.Utilities;
>>>>>>> 90941f81
using UnityEngine;
using UInput = UnityEngine.Input;

namespace Microsoft.MixedReality.Toolkit.Input.UnityInput
{
<<<<<<< HEAD
    [MixedRealityDataProvider(
        typeof(Interfaces.InputSystem.IMixedRealityInputSystem),
        (SupportedPlatforms)(-1))]  // All platforms supported by Unity
    public class MouseDeviceManager : BaseInputDeviceManager, IMixedRealityExtensionService
=======
    [MixedRealityDataProvider(typeof(IMixedRealityInputSystem), (SupportedPlatforms)(-1))]  // All platforms supported by Unity
    public class MouseDeviceManager : BaseDeviceManager, IMixedRealityExtensionService
>>>>>>> 90941f81
    {
        /// <summary>
        /// Constructor.
        /// </summary>
        /// <param name="registrar">The <see cref="IMixedRealityServiceRegistrar"/> instance that loaded the service.</param>
        /// <param name="name">Friendly name of the service.</param>
        /// <param name="priority">Service priority. Used to determine order of instantiation.</param>
        /// <param name="profile">The service's configuration profile.</param>
        public MouseDeviceManager(
            IMixedRealityServiceRegistrar registrar,
            IMixedRealityInputSystem inputSystem,
            string name = null,
            uint priority = DefaultPriority,
            MixedRealityInputSystemProfile profile = null) : base(registrar, inputSystem, name, priority, profile) { }

        /// <summary>
        /// Current Mouse Controller.
        /// </summary>
        public MouseController Controller { get; private set; }

        /// <inheritdoc />
        public override void Enable()
        {
            if (!UInput.mousePresent)
            {
                Disable();
                return;
            }

#if UNITY_EDITOR
            if (UnityEditor.EditorWindow.focusedWindow != null)
            {
                UnityEditor.EditorWindow.focusedWindow.ShowNotification(new GUIContent("Press \"ESC\" to regain mouse control"));
            }
#endif

            Cursor.visible = false;
            Cursor.lockState = CursorLockMode.Locked;

            IMixedRealityInputSource mouseInputSource = null;

            MixedRealityRaycaster.DebugEnabled = true;

            const Handedness handedness = Handedness.Any;
            System.Type controllerType = typeof(MouseController);

            // Make sure that the handedness declared in the controller attribute matches what we expect
            {
                var controllerAttribute = MixedRealityControllerAttribute.Find(controllerType);
                if (controllerAttribute != null)
                {
                    Handedness[] handednesses = controllerAttribute.SupportedHandedness;
                    Debug.Assert(handednesses.Length == 1 && handednesses[0] == Handedness.Any, "Unexpected mouse handedness declared in MixedRealityControllerAttribute");
                }
            }

            IMixedRealityInputSystem inputSystem = Service as IMixedRealityInputSystem;

            if (inputSystem != null)
            {
                var pointers = RequestPointers(new SystemType(controllerType), handedness, true);
                mouseInputSource = inputSystem.RequestNewGenericInputSource("Mouse Input", pointers);
            }

            Controller = new MouseController(TrackingState.NotApplicable, handedness, mouseInputSource);

            if (mouseInputSource != null)
            {
                for (int i = 0; i < mouseInputSource.Pointers.Length; i++)
                {
                    mouseInputSource.Pointers[i].Controller = Controller;
                }
            }

            Controller.SetupConfiguration(typeof(MouseController));
            inputSystem?.RaiseSourceDetected(Controller.InputSource, Controller);
        }

        /// <inheritdoc />
        public override void Update()
        {
            if (UInput.mousePresent && Controller == null) { Enable(); }

            Controller?.Update();
        }

        /// <inheritdoc />
        public override void Disable()
        {
            IMixedRealityInputSystem inputSystem = Service as IMixedRealityInputSystem;
            if (Controller != null)
            {
                inputSystem?.RaiseSourceLost(Controller.InputSource, Controller);
            }
        }
    }
}<|MERGE_RESOLUTION|>--- conflicted
+++ resolved
@@ -1,32 +1,17 @@
 ﻿// Copyright (c) Microsoft Corporation. All rights reserved.
 // Licensed under the MIT License. See LICENSE in the project root for license information.
 
-<<<<<<< HEAD
-using Microsoft.MixedReality.Toolkit.Core.Attributes;
-using Microsoft.MixedReality.Toolkit.Core.Definitions.Devices;
-using Microsoft.MixedReality.Toolkit.Core.Definitions.InputSystem;
-using Microsoft.MixedReality.Toolkit.Core.Definitions.Utilities;
-using Microsoft.MixedReality.Toolkit.Core.Interfaces;
-using Microsoft.MixedReality.Toolkit.Core.Interfaces.InputSystem;
-using Microsoft.MixedReality.Toolkit.Core.Utilities.Physics;
-=======
 using Microsoft.MixedReality.Toolkit.Physics;
 using Microsoft.MixedReality.Toolkit.Utilities;
->>>>>>> 90941f81
 using UnityEngine;
 using UInput = UnityEngine.Input;
 
 namespace Microsoft.MixedReality.Toolkit.Input.UnityInput
 {
-<<<<<<< HEAD
     [MixedRealityDataProvider(
-        typeof(Interfaces.InputSystem.IMixedRealityInputSystem),
+        typeof(IMixedRealityInputSystem),
         (SupportedPlatforms)(-1))]  // All platforms supported by Unity
     public class MouseDeviceManager : BaseInputDeviceManager, IMixedRealityExtensionService
-=======
-    [MixedRealityDataProvider(typeof(IMixedRealityInputSystem), (SupportedPlatforms)(-1))]  // All platforms supported by Unity
-    public class MouseDeviceManager : BaseDeviceManager, IMixedRealityExtensionService
->>>>>>> 90941f81
     {
         /// <summary>
         /// Constructor.
