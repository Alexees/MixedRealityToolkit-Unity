--- conflicted
+++ resolved
@@ -1,17 +1,7 @@
 ﻿// Copyright (c) Microsoft Corporation. All rights reserved.
 // Licensed under the MIT License. See LICENSE in the project root for license information.
 
-<<<<<<< HEAD
-using Microsoft.MixedReality.Toolkit.Core.Attributes;
-using Microsoft.MixedReality.Toolkit.Core.Definitions.Devices;
-using Microsoft.MixedReality.Toolkit.Core.Definitions.InputSystem;
-using Microsoft.MixedReality.Toolkit.Core.Definitions.Utilities;
-using Microsoft.MixedReality.Toolkit.Core.Interfaces;
-using Microsoft.MixedReality.Toolkit.Core.Interfaces.Devices;
-using Microsoft.MixedReality.Toolkit.Core.Interfaces.InputSystem;
-=======
 using Microsoft.MixedReality.Toolkit.Utilities;
->>>>>>> 90941f81
 using System;
 using System.Collections.Generic;
 using System.Linq;
@@ -23,15 +13,10 @@
     /// <summary>
     /// Manages joysticks using unity input system.
     /// </summary>
-<<<<<<< HEAD
     [MixedRealityDataProvider(
-        typeof(Interfaces.InputSystem.IMixedRealityInputSystem),
+        typeof(IMixedRealityInputSystem),
         (SupportedPlatforms)(-1))]  // All platforms supported by Unity
     public class UnityJoystickManager : BaseInputDeviceManager, IMixedRealityExtensionService
-=======
-    [MixedRealityDataProvider(typeof(IMixedRealityInputSystem), (SupportedPlatforms)(-1))]  // All platforms supported by Unity
-    public class UnityJoystickManager : BaseDeviceManager, IMixedRealityExtensionService
->>>>>>> 90941f81
     {
         /// <summary>
         /// Constructor.
@@ -95,13 +80,9 @@
 
         private void RefreshDevices()
         {
-<<<<<<< HEAD
             IMixedRealityInputSystem inputSystem = Service as IMixedRealityInputSystem;
 
-            var joystickNames = Input.GetJoystickNames();
-=======
             var joystickNames = UInput.GetJoystickNames();
->>>>>>> 90941f81
 
             if (joystickNames.Length <= 0) { return; }
 
