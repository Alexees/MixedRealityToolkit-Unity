﻿// Copyright (c) Microsoft Corporation. All rights reserved.
// Licensed under the MIT License. See LICENSE in the project root for license information.

using System;
using System.Collections.Generic;
using System.Reflection;

<<<<<<< HEAD
namespace Microsoft.MixedReality.Toolkit.Editor.Utilities
=======
namespace MRTKPrefix.Utilities.Editor
>>>>>>> c56bcb93
{
    /// <summary>
    /// A set of Inspector fields for setting up properties in a
    /// component that can be automatically rendered in a custom inspector
    /// </summary>
    public class InspectorGenericFields<T>
    {
        /// <summary>
        /// Copies values from Inspector PropertySettings to an instantiated class on start,
        /// helps overcome polymorphism limitations of serialization
        /// </summary>
        /// <param name="target"></param>
        /// <param name="settings"></param>
        public static void LoadSettings(T target, List<InspectorPropertySetting> settings)
        {
            Type myType = target.GetType();

            PropertyInfo[] propInfoList = myType.GetProperties();
            for (int i = 0; i < propInfoList.Length; i++)
            {
                PropertyInfo propInfo = propInfoList[i];
                var attrs = (InspectorField[])propInfo.GetCustomAttributes(typeof(InspectorField), false);
                foreach (var attr in attrs)
                {
                    object value = InspectorField.GetSettingValue(settings, propInfo.Name);
                    propInfo.SetValue(target, value);
                }
            }

            FieldInfo[] fieldInfoList = myType.GetFields();
            for (int i = 0; i < fieldInfoList.Length; i++)
            {
                FieldInfo fieldInfo = fieldInfoList[i];
                var attrs = (InspectorField[])fieldInfo.GetCustomAttributes(typeof(InspectorField), false);
                foreach (var attr in attrs)
                {
                    object value = InspectorField.GetSettingValue(settings, fieldInfo.Name);
                    fieldInfo.SetValue(target, value);
                }
            }
        }
        
        /// <summary>
        /// Searches through a class for InspectorField tags creates properties that can be serialized and
        /// automatically rendered in a custom inspector
        /// </summary>
        /// <param name="source"></param>
        /// <returns></returns>
        public static List<InspectorPropertySetting> GetSettings(T source)
        {
            Type myType = source.GetType();
            List<InspectorPropertySetting> settings = new List<InspectorPropertySetting>();

            PropertyInfo[] propInfoList = myType.GetProperties();
            for (int i = 0; i < propInfoList.Length; i++)
            {
                PropertyInfo propInfo = propInfoList[i];
                var attrs = (InspectorField[])propInfo.GetCustomAttributes(typeof(InspectorField), false);
                foreach (var attr in attrs)
                {
                    settings.Add(InspectorField.FieldToProperty(attr, propInfo.GetValue(source, null), propInfo.Name));
                }
            }

            FieldInfo[] fieldInfoList = myType.GetFields();
            for (int i = 0; i < fieldInfoList.Length; i++)
            {
                FieldInfo fieldInfo = fieldInfoList[i];
                var attrs = (InspectorField[])fieldInfo.GetCustomAttributes(typeof(InspectorField), false);
                foreach (var attr in attrs)
                {
                    settings.Add(InspectorField.FieldToProperty(attr, fieldInfo.GetValue(source), fieldInfo.Name));
                }
            }

            return settings;
        }
    }
}<|MERGE_RESOLUTION|>--- conflicted
+++ resolved
@@ -5,11 +5,7 @@
 using System.Collections.Generic;
 using System.Reflection;
 
-<<<<<<< HEAD
-namespace Microsoft.MixedReality.Toolkit.Editor.Utilities
-=======
 namespace MRTKPrefix.Utilities.Editor
->>>>>>> c56bcb93
 {
     /// <summary>
     /// A set of Inspector fields for setting up properties in a
