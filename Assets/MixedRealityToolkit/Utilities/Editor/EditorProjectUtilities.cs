﻿// Copyright (c) Microsoft Corporation. All rights reserved.
// Licensed under the MIT License. See LICENSE in the project root for license information.

using UnityEditor;

<<<<<<< HEAD
namespace Microsoft.MixedReality.Toolkit.Editor.Utilities
=======
namespace MRTKPrefix.Utilities.Editor
>>>>>>> c56bcb93
{
    [InitializeOnLoad]
    public class EditorProjectUtilities
    {
        /// <summary>
        /// Static constructor that allows for executing code on project load.
        /// </summary>
        static EditorProjectUtilities()
        {
            CheckMinimumEditorVersion();
        }

        /// <summary>
        /// Checks that a supported version of Unity is being used with this project.
        /// </summary>
        /// <remarks>
        /// This method displays a message to the user allowing them to continue or to exit the editor.
        /// </remarks>
        public static void CheckMinimumEditorVersion()
        {
#if !UNITY_2018_3_OR_NEWER
            DisplayIncorrectEditorVersionDialog();
#endif
        }

        /// <summary>
        /// Displays a message indicating that a project was loaded in an unsupported version of Unity and allows the user
        /// to continue or exit.
        /// </summary>
        private static void DisplayIncorrectEditorVersionDialog()
        {
            if (!EditorUtility.DisplayDialog(
                "Mixed Reality Toolkit",
                "The Mixed Reality Toolkit requires Unity 2018.3 or newer.\n\nUsing an older version of Unity may result in compile errors or incorrect behavior.",
                "Continue", "Close Editor"))
            {
                EditorApplication.Exit(0);
            }
        }

        /// <summary>
        /// Finds the path of a directory relative to the project directory.
        /// </summary>
        /// <param name="packageDirectory">The name of the directory to search for.</param>
        /// <param name="path">The output parameter in which the fully qualified path is returned.</param>
        /// <returns>True if the directory could be found, false otherwise.</returns>
        public static bool FindRelativeDirectory(string packageDirectory, out string path)
        {
            return MixedRealityEditorSettings.FindRelativeDirectory(UnityEngine.Application.dataPath, packageDirectory, out path);
        }
    }
}<|MERGE_RESOLUTION|>--- conflicted
+++ resolved
@@ -3,11 +3,7 @@
 
 using UnityEditor;
 
-<<<<<<< HEAD
-namespace Microsoft.MixedReality.Toolkit.Editor.Utilities
-=======
 namespace MRTKPrefix.Utilities.Editor
->>>>>>> c56bcb93
 {
     [InitializeOnLoad]
     public class EditorProjectUtilities
