--- conflicted
+++ resolved
@@ -141,17 +141,7 @@
         };
 
         /// <inheritdoc />
-<<<<<<< HEAD
-        public override void UpdateController()
-=======
-        public override void SetupDefaultInteractions(Handedness controllerHandedness)
-        {
-            AssignControllerMappings(controllerHandedness == Handedness.Left ? DefaultLeftHandedInteractions : DefaultRightHandedInteractions);
-        }
-
-        /// <inheritdoc />
         public override void UpdateControllerInteractions()
->>>>>>> 4dfa45bd
         {
             if (!Enabled) { return; }
 
