﻿// Copyright (c) Microsoft Corporation. All rights reserved.
// Licensed under the MIT License. See LICENSE in the project root for license information.

using Microsoft.MixedReality.Toolkit.Core.Attributes;
using Microsoft.MixedReality.Toolkit.Core.Definitions;
using Microsoft.MixedReality.Toolkit.Core.Definitions.Utilities;
using Microsoft.MixedReality.Toolkit.Core.Interfaces;
using Microsoft.MixedReality.Toolkit.Core.Interfaces.InputSystem;
using Microsoft.MixedReality.Toolkit.Core.Providers;
using System;

#if UNITY_WSA
using Microsoft.MixedReality.Toolkit.Core.Definitions.Devices;
using Microsoft.MixedReality.Toolkit.Core.Definitions.InputSystem;
using Microsoft.MixedReality.Toolkit.Core.Extensions;
using Microsoft.MixedReality.Toolkit.Core.Interfaces.Devices;
using Microsoft.MixedReality.Toolkit.Core.Services;
using System.Collections.Generic;
using System.Linq;
using UnityEngine;
using UnityEngine.XR.WSA.Input;
using WsaGestureSettings = UnityEngine.XR.WSA.Input.GestureSettings;
#endif // UNITY_WSA

namespace Microsoft.MixedReality.Toolkit.Providers.WindowsMixedReality
{
    [MixedRealityDataProvider(
        typeof(IMixedRealityInputSystem),
        SupportedPlatforms.WindowsUniversal)]
    public class WindowsMixedRealityDeviceManager : BaseDeviceManager, IMixedRealityExtensionService
    {
        /// <summary>
        /// Constructor.
        /// </summary>
        /// <param name="name">Friendly name of the service.</param>
        /// <param name="priority">Service priority. Used to determine order of instantiation.</param>
        /// <param name="profile">The service's configuration profile.</param>
        public WindowsMixedRealityDeviceManager(string name, uint priority, BaseMixedRealityProfile profile) : base(name, priority, profile) { }

#if UNITY_WSA

        /// <summary>
        /// Dictionary to capture all active controllers detected
        /// </summary>
        private readonly Dictionary<uint, IMixedRealityController> activeControllers = new Dictionary<uint, IMixedRealityController>();

        /// <summary>
        /// Cache of the states captured from the Unity InteractionManager for UWP
        /// </summary>
        InteractionSourceState[] interactionmanagerStates;

        /// <summary>
        /// The current source state reading for the Unity InteractionManager for UWP
        /// </summary>
        public InteractionSourceState[] LastInteractionManagerStateReading { get; protected set; }

        /// <inheritdoc/>
        public override IMixedRealityController[] GetActiveControllers()
        {
            return activeControllers.Values.ToArray();
        }

        #region Gesture Settings

        private static bool[] recognizerEnabled = new[] { false, false};

        private const int gestureRecognizerIndex = 0;
        private const int navigationRecognizerIndex = 1;

        /// <summary>
        /// Enables or disables the gesture recognizer.
        /// </summary>
        /// <remarks>
        /// Automatically disabled navigation recognizer if enabled.
        /// </remarks>
        public static bool GestureRecognizerEnabled
        {
            get => recognizerEnabled[gestureRecognizerIndex];
            set => AssignRecognizer(value, gestureRecognizerIndex);
        }

        /// <summary>
        /// Enables or disables the navigation recognizer.
        /// </summary>
        /// <remarks>
        /// Automatically disables the gesture recognizer if enabled.
        /// </remarks>
        public static bool NavigationRecognizerEnabled
        {
            get => recognizerEnabled[navigationRecognizerIndex];
            set => AssignRecognizer(value, navigationRecognizerIndex);
        }

        private static void AssignRecognizer(bool enableRecognizer, int index)
        {
            if (gestureRecognizer[index] == null)
            {
                recognizerEnabled[index] = false;
                return;
            }

            recognizerEnabled[index] = enableRecognizer;

            if (!Application.isPlaying) { return; }

            if (!gestureRecognizer[index].IsCapturingGestures() && recognizerEnabled[index])
            {
                GestureRecognizerEnabled = false;
                gestureRecognizer[index].StartCapturingGestures();
            }

            if (gestureRecognizer[index].IsCapturingGestures() && !recognizerEnabled[index])
            {
                gestureRecognizer[index].CancelGestures();
            }
        }

        private static WindowsGestureSettings gestureSettings = WindowsGestureSettings.Hold | WindowsGestureSettings.ManipulationTranslate;

        /// <summary>
        /// Current Gesture Settings for the GestureRecognizer
        /// </summary>
        public static WindowsGestureSettings GestureSettings
        {
            get { return gestureSettings; }
            set
            {
                gestureSettings = value;

                if (Application.isPlaying)
                {
                    gestureRecognizer[gestureRecognizerIndex]?.UpdateAndResetGestures(WSAGestureSettings);
                }
            }
        }

        private static WindowsGestureSettings navigationSettings = WindowsGestureSettings.NavigationX | WindowsGestureSettings.NavigationY | WindowsGestureSettings.NavigationZ;

        /// <summary>
        /// Current Navigation Gesture Recognizer Settings.
        /// </summary>
        public static WindowsGestureSettings NavigationSettings
        {
            get { return navigationSettings; }
            set
            {
                navigationSettings = value;

                if (Application.isPlaying)
                {
                    gestureRecognizer[navigationRecognizerIndex]?.UpdateAndResetGestures(WSANavigationSettings);
                }
            }
        }

        private static WindowsGestureSettings railsNavigationSettings = WindowsGestureSettings.NavigationRailsX | WindowsGestureSettings.NavigationRailsY | WindowsGestureSettings.NavigationRailsZ;

        /// <summary>
        /// Current Navigation Gesture Recognizer Rails Settings.
        /// </summary>
        public static WindowsGestureSettings RailsNavigationSettings
        {
            get { return railsNavigationSettings; }
            set
            {
                railsNavigationSettings = value;

                if (Application.isPlaying)
                {
                    gestureRecognizer[navigationRecognizerIndex]?.UpdateAndResetGestures(WSARailsNavigationSettings);
                }
            }
        }

        private static bool useRailsNavigation = true;

        /// <summary>
        /// Should the Navigation Gesture Recognizer use Rails?
        /// </summary>
        public static bool UseRailsNavigation
        {
            get { return useRailsNavigation; }
            set
            {
                useRailsNavigation = value;

                if (Application.isPlaying)
                {
                    gestureRecognizer[navigationRecognizerIndex]?.UpdateAndResetGestures(useRailsNavigation ? WSANavigationSettings : WSARailsNavigationSettings);
                }
            }
        }

        private MixedRealityInputAction holdAction = MixedRealityInputAction.None;
        private MixedRealityInputAction navigationAction = MixedRealityInputAction.None;
        private MixedRealityInputAction manipulationAction = MixedRealityInputAction.None;

        private static GestureRecognizer[] gestureRecognizer = new GestureRecognizer[2];
        private static WsaGestureSettings WSAGestureSettings => (WsaGestureSettings)gestureSettings;

        private static WsaGestureSettings WSANavigationSettings => (WsaGestureSettings)navigationSettings;
        private static WsaGestureSettings WSARailsNavigationSettings => (WsaGestureSettings)railsNavigationSettings;

        #endregion Gesture Settings

        #region IMixedRealityDeviceManager Interface

        /// <inheritdoc/>
        public override void Enable()
        {
            if (!Application.isPlaying) { return; }

            RegisterGestureEvents();
            RegisterNavigationEvents();

            var activeProfile = MixedRealityToolkit.Instance.ActiveProfile;
            var gestureProfile = activeProfile.InputSystemProfile.GesturesProfile;

            if (activeProfile.IsInputSystemEnabled &&
                activeProfile.InputSystemProfile.GesturesProfile != null)
            {
                GestureSettings = gestureProfile.ManipulationGestures;
                NavigationSettings = gestureProfile.NavigationGestures;
                RailsNavigationSettings = gestureProfile.RailsNavigationGestures;
                UseRailsNavigation = gestureProfile.UseRailsNavigation;

                for (int i = 0; i < gestureProfile.Gestures.Length; i++)
                {
                    var gesture = gestureProfile.Gestures[i];

                    switch (gesture.GestureType)
                    {
                        case GestureInputType.Hold:
                            holdAction = gesture.Action;
                            break;
                        case GestureInputType.Manipulation:
                            manipulationAction = gesture.Action;
                            break;
                        case GestureInputType.Navigation:
                            navigationAction = gesture.Action;
                            break;
                    }
                }
            }

            InteractionManager.InteractionSourceDetected += InteractionManager_InteractionSourceDetected;
            InteractionManager.InteractionSourceLost += InteractionManager_InteractionSourceLost;

            interactionmanagerStates = InteractionManager.GetCurrentReading();

            // Avoids a Unity Editor bug detecting a controller from the previous run during the first frame
#if !UNITY_EDITOR
            // NOTE: We update the source state data, in case an app wants to query it on source detected.
            foreach(var reading in interactionmanagerStates)
            {
<<<<<<< HEAD
                InteractionManager_InteractionSourceDetected(new InteractionSourceDetectedEventArgs(reading));
=======
                var controller = GetController(interactionmanagerStates[i].source);

                if (controller != null)
                {
                    controller.UpdateControllerTransform(interactionmanagerStates[i]);
                    controller.UpdateControllerInteractions(interactionmanagerStates[i]);
                    MixedRealityToolkit.InputSystem?.RaiseSourceDetected(controller.InputSource, controller);
                }
>>>>>>> 4dfa45bd
            }

#endif
            GestureRecognizerEnabled =
                activeProfile.IsInputSystemEnabled &&
                gestureProfile != null &&
                gestureProfile.WindowsGestureAutoStart == AutoStartBehavior.AutoStart;
        }

        public override void PreServiceUpdate()
        {
            UpdateControllers((controller, sourceState) =>
            {
                controller.UpdateControllerData(sourceState);
                controller.UpdateTransform();
            });
        }

        /// <inheritdoc/>
        public override void Update()
        {
            UpdateControllers((controller, sourceState) => controller.UpdateController(), false);

            LastInteractionManagerStateReading = interactionmanagerStates;
        }

        private void UpdateControllers(Action<WindowsMixedRealityController, InteractionSourceState> controllerAction, bool updateCurrentReading = true)
        {
            if (updateCurrentReading)
            {
                interactionmanagerStates = InteractionManager.GetCurrentReading();
            }

            for (var i = 0; i < interactionmanagerStates?.Length; i++)
            {
                var controller = GetController(interactionmanagerStates[i].source);

                if (controller != null)
                {
<<<<<<< HEAD
                    controllerAction(controller, interactionmanagerStates[i]);
=======
                    controller.UpdateControllerInteractions(interactionmanagerStates[i]);
>>>>>>> 4dfa45bd
                }
            }
        }

        private void RegisterGestureEvents()
        {
            var recognizer = gestureRecognizer[gestureRecognizerIndex];

            if (recognizer == null)
            {
                recognizer = gestureRecognizer[gestureRecognizerIndex] = new GestureRecognizer();
            }

            recognizer.HoldStarted += GestureRecognizer_HoldStarted;
            recognizer.HoldCompleted += GestureRecognizer_HoldCompleted;
            recognizer.HoldCanceled += GestureRecognizer_HoldCanceled;

            recognizer.ManipulationStarted += GestureRecognizer_ManipulationStarted;
            recognizer.ManipulationUpdated += GestureRecognizer_ManipulationUpdated;
            recognizer.ManipulationCompleted += GestureRecognizer_ManipulationCompleted;
            recognizer.ManipulationCanceled += GestureRecognizer_ManipulationCanceled;
        }

        private void UnregisterGestureEvents()
        {
            var recognizer = gestureRecognizer[gestureRecognizerIndex];

            if (recognizer == null) { return; }

            recognizer.HoldStarted -= GestureRecognizer_HoldStarted;
            recognizer.HoldCompleted -= GestureRecognizer_HoldCompleted;
            recognizer.HoldCanceled -= GestureRecognizer_HoldCanceled;

            recognizer.ManipulationStarted -= GestureRecognizer_ManipulationStarted;
            recognizer.ManipulationUpdated -= GestureRecognizer_ManipulationUpdated;
            recognizer.ManipulationCompleted -= GestureRecognizer_ManipulationCompleted;
            recognizer.ManipulationCanceled -= GestureRecognizer_ManipulationCanceled;
        }

        private void RegisterNavigationEvents()
        {
            var recognizer = gestureRecognizer[navigationRecognizerIndex];

            if (recognizer == null)
            {
                recognizer = gestureRecognizer[navigationRecognizerIndex] = new GestureRecognizer();
            }

            recognizer.NavigationStarted += NavigationGestureRecognizer_NavigationStarted;
            recognizer.NavigationUpdated += NavigationGestureRecognizer_NavigationUpdated;
            recognizer.NavigationCompleted += NavigationGestureRecognizer_NavigationCompleted;
            recognizer.NavigationCanceled += NavigationGestureRecognizer_NavigationCanceled;
        }

        private void UnregisterNavigationEvents()
        {
            var recognizer = gestureRecognizer[navigationRecognizerIndex];

            if (recognizer == null) { return; }

            recognizer.NavigationStarted -= NavigationGestureRecognizer_NavigationStarted;
            recognizer.NavigationUpdated -= NavigationGestureRecognizer_NavigationUpdated;
            recognizer.NavigationCompleted -= NavigationGestureRecognizer_NavigationCompleted;
            recognizer.NavigationCanceled -= NavigationGestureRecognizer_NavigationCanceled;
        }

        /// <inheritdoc/>
        public override void Disable()
        {
            UnregisterGestureEvents();
            gestureRecognizer[navigationRecognizerIndex]?.Dispose();

            UnregisterNavigationEvents();
            gestureRecognizer[navigationRecognizerIndex]?.Dispose();

            InteractionManager.InteractionSourceDetected -= InteractionManager_InteractionSourceDetected;
            InteractionManager.InteractionSourceLost -= InteractionManager_InteractionSourceLost;

            UpdateControllers((controller, sourceState) => RemoveController(controller, sourceState.source), false);
        }

        #endregion IMixedRealityDeviceManager Interface

        #region Controller Utilities

        /// <summary>
        /// Retrieve the source controller from the Active Store, or create a new device and register it
        /// </summary>
        /// <param name="interactionSource">Source State provided by the SDK</param>
        /// <param name="addController">Should the Source be added as a controller if it isn't found?</param>
        /// <returns>New or Existing Controller Input Source</returns>
        private WindowsMixedRealityController GetController(InteractionSource interactionSource)
        {
            //If a device is already registered with the ID provided, just return it.
            if (activeControllers.ContainsKey(interactionSource.id))
            {
                var controller = activeControllers[interactionSource.id] as WindowsMixedRealityController;
                Debug.Assert(controller != null);
                return controller;
            }

            Handedness controllingHand = interactionSource.MixedRealityHandedness();

            var pointers = interactionSource.supportsPointing ? RequestPointers(typeof(WindowsMixedRealityController), controllingHand) : null;
            string nameModifier = controllingHand == Handedness.None ? interactionSource.kind.ToString() : controllingHand.ToString();
            var inputSource = MixedRealityToolkit.InputSystem?.RequestNewGenericInputSource($"Mixed Reality Controller {nameModifier}", pointers);
            var detectedController = new WindowsMixedRealityController(TrackingState.NotTracked, controllingHand, inputSource);

            if (!detectedController.SetupConfiguration(typeof(WindowsMixedRealityController)))
            {
                // Controller failed to be setup correctly.
                return null;
            }

            for (int i = 0; i < detectedController.InputSource?.Pointers?.Length; i++)
            {
                detectedController.InputSource.Pointers[i].Controller = detectedController;
            }

            activeControllers.Add(interactionSource.id, detectedController);

            // SourceDetected gets raised when a new controller is detected and, if previously present, 
            // when OnEnable is called. Do not create a new controller here.
            MixedRealityToolkit.InputSystem?.RaiseSourceDetected(detectedController.InputSource, detectedController);

            return detectedController;
        }

        #endregion Controller Utilities

        /// <summary>
        /// Remove the selected controller from the Active Store
        /// </summary>
        /// <param name="interactionSourceState">Source State provided by the SDK to remove</param>
        private void RemoveController(WindowsMixedRealityController controller, InteractionSource interactionSource)
        {
            MixedRealityToolkit.InputSystem?.RaiseSourceLost(controller.InputSource, controller);
            activeControllers.Remove(interactionSource.id);
        }

        #region Unity InteractionManager Events

        /// <summary>
        /// SDK Interaction Source Detected Event handler
        /// </summary>
        /// <param name="args">SDK source detected event arguments</param>
        private void InteractionManager_InteractionSourceDetected(InteractionSourceDetectedEventArgs args)
        {

            // Avoids a Unity Editor bug detecting a controller from the previous run during the first frame
#if UNITY_EDITOR
            if (Time.frameCount <= 1)
            {
                return;
            }
<<<<<<< HEAD
#endif
            UpdateControllers((controller, sourceState) =>
            {
                controller.UpdateControllerData(sourceState);
                controller.UpdateTransform();
                controller.UpdateController();
            }, true);
=======

            controller?.UpdateControllerInteractions(args.state);
>>>>>>> 4dfa45bd
        }

        /// <summary>
        /// SDK Interaction Source Lost Event handler
        /// </summary>
        /// <param name="args">SDK source updated event arguments</param>
        private void InteractionManager_InteractionSourceLost(InteractionSourceLostEventArgs args)
        {
            RaiseInputSystemEvent(args.state.source, controller => RemoveController(controller, args.state.source));
        }

        #endregion Unity InteractionManager Events

        #region Gesture Recognizer Events

        private void GestureRecognizer_HoldStarted(HoldStartedEventArgs args)
        {
            RaiseInputSystemEvent(args.source, controller => MixedRealityToolkit.InputSystem?.RaiseGestureStarted(controller, holdAction));
        }

        private void GestureRecognizer_HoldCompleted(HoldCompletedEventArgs args)
        {
            RaiseInputSystemEvent(args.source, controller => MixedRealityToolkit.InputSystem.RaiseGestureCompleted(controller, holdAction));
        }

        private void GestureRecognizer_HoldCanceled(HoldCanceledEventArgs args)
        {
            RaiseInputSystemEvent(args.source, controller => MixedRealityToolkit.InputSystem.RaiseGestureCanceled(controller, holdAction));
        }

        private void GestureRecognizer_ManipulationStarted(ManipulationStartedEventArgs args)
        {
            RaiseInputSystemEvent(args.source, controller => MixedRealityToolkit.InputSystem.RaiseGestureStarted(controller, manipulationAction));
        }

        private void GestureRecognizer_ManipulationUpdated(ManipulationUpdatedEventArgs args)
        {
            RaiseInputSystemEvent(args.source, controller => MixedRealityToolkit.InputSystem.RaiseGestureUpdated(controller, manipulationAction, args.cumulativeDelta));
        }

        private void GestureRecognizer_ManipulationCompleted(ManipulationCompletedEventArgs args)
        {
            RaiseInputSystemEvent(args.source, controller => MixedRealityToolkit.InputSystem.RaiseGestureCompleted(controller, manipulationAction, args.cumulativeDelta));
        }

        private void GestureRecognizer_ManipulationCanceled(ManipulationCanceledEventArgs args)
        {
            RaiseInputSystemEvent(args.source, controller => MixedRealityToolkit.InputSystem.RaiseGestureCanceled(controller, manipulationAction));
        }

        #endregion Gesture Recognizer Events

        #region Navigation Recognizer Events

        private void NavigationGestureRecognizer_NavigationStarted(NavigationStartedEventArgs args)
        {
            RaiseInputSystemEvent(args.source, controller => MixedRealityToolkit.InputSystem.RaiseGestureStarted(controller, navigationAction));
        }

        private void NavigationGestureRecognizer_NavigationUpdated(NavigationUpdatedEventArgs args)
        {
            RaiseInputSystemEvent(args.source, controller => MixedRealityToolkit.InputSystem.RaiseGestureUpdated(controller, navigationAction, args.normalizedOffset));
        }

        private void NavigationGestureRecognizer_NavigationCompleted(NavigationCompletedEventArgs args)
        {
            RaiseInputSystemEvent(args.source, controller => MixedRealityToolkit.InputSystem.RaiseGestureCompleted(controller, navigationAction, args.normalizedOffset));
        }

        private void NavigationGestureRecognizer_NavigationCanceled(NavigationCanceledEventArgs args)
        {
            RaiseInputSystemEvent(args.source, controller => MixedRealityToolkit.InputSystem.RaiseGestureCanceled(controller, navigationAction));
        }

        private void RaiseInputSystemEvent(InteractionSource source, Action<WindowsMixedRealityController> raiseInputEvent)
        {
            var controller = GetController(source);
            if (controller != null)
            {
                raiseInputEvent(controller);
            }
        }

        #endregion Navigation Recognizer Events

#endif // UNITY_WSA

    }
}<|MERGE_RESOLUTION|>--- conflicted
+++ resolved
@@ -253,9 +253,6 @@
             // NOTE: We update the source state data, in case an app wants to query it on source detected.
             foreach(var reading in interactionmanagerStates)
             {
-<<<<<<< HEAD
-                InteractionManager_InteractionSourceDetected(new InteractionSourceDetectedEventArgs(reading));
-=======
                 var controller = GetController(interactionmanagerStates[i].source);
 
                 if (controller != null)
@@ -264,7 +261,6 @@
                     controller.UpdateControllerInteractions(interactionmanagerStates[i]);
                     MixedRealityToolkit.InputSystem?.RaiseSourceDetected(controller.InputSource, controller);
                 }
->>>>>>> 4dfa45bd
             }
 
 #endif
@@ -304,11 +300,7 @@
 
                 if (controller != null)
                 {
-<<<<<<< HEAD
-                    controllerAction(controller, interactionmanagerStates[i]);
-=======
                     controller.UpdateControllerInteractions(interactionmanagerStates[i]);
->>>>>>> 4dfa45bd
                 }
             }
         }
@@ -464,18 +456,13 @@
             {
                 return;
             }
-<<<<<<< HEAD
 #endif
             UpdateControllers((controller, sourceState) =>
             {
                 controller.UpdateControllerData(sourceState);
                 controller.UpdateTransform();
-                controller.UpdateController();
+                controller.UpdateControllerInteractions();
             }, true);
-=======
-
-            controller?.UpdateControllerInteractions(args.state);
->>>>>>> 4dfa45bd
         }
 
         /// <summary>
