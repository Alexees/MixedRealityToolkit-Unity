--- conflicted
+++ resolved
@@ -1,19 +1,8 @@
 ﻿// Copyright (c) Microsoft Corporation. All rights reserved.
 // Licensed under the MIT License. See LICENSE in the project root for license information.
 
-<<<<<<< HEAD
-using Microsoft.MixedReality.Toolkit.Core.Attributes;
-using Microsoft.MixedReality.Toolkit.Core.Definitions.InputSystem;
-using Microsoft.MixedReality.Toolkit.Core.Definitions.Utilities;
-using Microsoft.MixedReality.Toolkit.Core.Interfaces;
-using Microsoft.MixedReality.Toolkit.Core.Interfaces.Devices;
-using Microsoft.MixedReality.Toolkit.Core.Interfaces.InputSystem;
-using Microsoft.MixedReality.Toolkit.Core.Providers;
-using Microsoft.MixedReality.Toolkit.Core.Services;
-=======
 using Microsoft.MixedReality.Toolkit.Input;
 using Microsoft.MixedReality.Toolkit.Utilities;
->>>>>>> 90941f81
 using System;
 using UnityEngine;
 using UInput = UnityEngine.Input;
@@ -85,13 +74,8 @@
                 newKeywords[i] = Commands[i].Keyword;
             }
 
-<<<<<<< HEAD
             RecognitionConfidenceLevel = profile.SpeechCommandsProfile.SpeechRecognitionConfidenceLevel;
-            keywordRecognizer = new KeywordRecognizer(newKeywords, (ConfidenceLevel) RecognitionConfidenceLevel);
-=======
-            RecognitionConfidenceLevel = MixedRealityToolkit.Instance.ActiveProfile.InputSystemProfile.SpeechCommandsProfile.SpeechRecognitionConfidenceLevel;
             keywordRecognizer = new KeywordRecognizer(newKeywords, (ConfidenceLevel)RecognitionConfidenceLevel);
->>>>>>> 90941f81
             keywordRecognizer.OnPhraseRecognized += KeywordRecognizer_OnPhraseRecognized;
 
             if (profile.SpeechCommandsProfile.SpeechRecognizerStartBehavior == AutoStartBehavior.AutoStart)
