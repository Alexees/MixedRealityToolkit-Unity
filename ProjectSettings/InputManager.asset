--- conflicted
+++ resolved
@@ -38,6 +38,70 @@
     axis: 0
     joyNum: 0
   - serializedVersion: 3
+    m_Name: Fire1
+    descriptiveName: 
+    descriptiveNegativeName: 
+    negativeButton: 
+    positiveButton: left ctrl
+    altNegativeButton: 
+    altPositiveButton: mouse 0
+    gravity: 1000
+    dead: 0.001
+    sensitivity: 1000
+    snap: 0
+    invert: 0
+    type: 0
+    axis: 0
+    joyNum: 0
+  - serializedVersion: 3
+    m_Name: Fire2
+    descriptiveName: 
+    descriptiveNegativeName: 
+    negativeButton: 
+    positiveButton: left alt
+    altNegativeButton: 
+    altPositiveButton: mouse 1
+    gravity: 1000
+    dead: 0.001
+    sensitivity: 1000
+    snap: 0
+    invert: 0
+    type: 0
+    axis: 0
+    joyNum: 0
+  - serializedVersion: 3
+    m_Name: Fire3
+    descriptiveName: 
+    descriptiveNegativeName: 
+    negativeButton: 
+    positiveButton: left shift
+    altNegativeButton: 
+    altPositiveButton: mouse 2
+    gravity: 1000
+    dead: 0.001
+    sensitivity: 1000
+    snap: 0
+    invert: 0
+    type: 0
+    axis: 0
+    joyNum: 0
+  - serializedVersion: 3
+    m_Name: Jump
+    descriptiveName: 
+    descriptiveNegativeName: 
+    negativeButton: 
+    positiveButton: space
+    altNegativeButton: 
+    altPositiveButton: 
+    gravity: 1000
+    dead: 0.001
+    sensitivity: 1000
+    snap: 0
+    invert: 0
+    type: 0
+    axis: 0
+    joyNum: 0
+  - serializedVersion: 3
     m_Name: Mouse X
     descriptiveName: 
     descriptiveNegativeName: 
@@ -86,13 +150,125 @@
     axis: 2
     joyNum: 0
   - serializedVersion: 3
+    m_Name: Horizontal
+    descriptiveName: 
+    descriptiveNegativeName: 
+    negativeButton: 
+    positiveButton: 
+    altNegativeButton: 
+    altPositiveButton: 
+    gravity: 0
+    dead: 0.19
+    sensitivity: 1
+    snap: 0
+    invert: 0
+    type: 2
+    axis: 0
+    joyNum: 0
+  - serializedVersion: 3
+    m_Name: Vertical
+    descriptiveName: 
+    descriptiveNegativeName: 
+    negativeButton: 
+    positiveButton: 
+    altNegativeButton: 
+    altPositiveButton: 
+    gravity: 0
+    dead: 0.19
+    sensitivity: 1
+    snap: 0
+    invert: 1
+    type: 2
+    axis: 1
+    joyNum: 0
+  - serializedVersion: 3
+    m_Name: Fire1
+    descriptiveName: 
+    descriptiveNegativeName: 
+    negativeButton: 
+    positiveButton: joystick button 0
+    altNegativeButton: 
+    altPositiveButton: 
+    gravity: 1000
+    dead: 0.001
+    sensitivity: 1000
+    snap: 0
+    invert: 0
+    type: 0
+    axis: 0
+    joyNum: 0
+  - serializedVersion: 3
+    m_Name: Fire2
+    descriptiveName: 
+    descriptiveNegativeName: 
+    negativeButton: 
+    positiveButton: joystick button 1
+    altNegativeButton: 
+    altPositiveButton: 
+    gravity: 1000
+    dead: 0.001
+    sensitivity: 1000
+    snap: 0
+    invert: 0
+    type: 0
+    axis: 0
+    joyNum: 0
+  - serializedVersion: 3
+    m_Name: Fire3
+    descriptiveName: 
+    descriptiveNegativeName: 
+    negativeButton: 
+    positiveButton: joystick button 2
+    altNegativeButton: 
+    altPositiveButton: 
+    gravity: 1000
+    dead: 0.001
+    sensitivity: 1000
+    snap: 0
+    invert: 0
+    type: 0
+    axis: 0
+    joyNum: 0
+  - serializedVersion: 3
+    m_Name: Jump
+    descriptiveName: 
+    descriptiveNegativeName: 
+    negativeButton: 
+    positiveButton: joystick button 3
+    altNegativeButton: 
+    altPositiveButton: 
+    gravity: 1000
+    dead: 0.001
+    sensitivity: 1000
+    snap: 0
+    invert: 0
+    type: 0
+    axis: 0
+    joyNum: 0
+  - serializedVersion: 3
     m_Name: Submit
     descriptiveName: 
     descriptiveNegativeName: 
     negativeButton: 
     positiveButton: return
     altNegativeButton: 
-    altPositiveButton: enter
+    altPositiveButton: joystick button 0
+    gravity: 1000
+    dead: 0.001
+    sensitivity: 1000
+    snap: 0
+    invert: 0
+    type: 0
+    axis: 0
+    joyNum: 0
+  - serializedVersion: 3
+    m_Name: Submit
+    descriptiveName: 
+    descriptiveNegativeName: 
+    negativeButton: 
+    positiveButton: enter
+    altNegativeButton: 
+    altPositiveButton: space
     gravity: 1000
     dead: 0.001
     sensitivity: 1000
@@ -118,6 +294,118 @@
     axis: 0
     joyNum: 0
   - serializedVersion: 3
+    m_Name: CONTROLLER_LEFT_STICK_HORIZONTAL
+    descriptiveName: 
+    descriptiveNegativeName: 
+    negativeButton: 
+    positiveButton: 
+    altNegativeButton: 
+    altPositiveButton: 
+    gravity: 0
+    dead: 0.19
+    sensitivity: 1
+    snap: 0
+    invert: 0
+    type: 2
+    axis: 0
+    joyNum: 0
+  - serializedVersion: 3
+    m_Name: CONTROLLER_LEFT_STICK_VERTICAL
+    descriptiveName: 
+    descriptiveNegativeName: 
+    negativeButton: 
+    positiveButton: 
+    altNegativeButton: 
+    altPositiveButton: 
+    gravity: 0
+    dead: 0.19
+    sensitivity: 1
+    snap: 0
+    invert: 1
+    type: 2
+    axis: 1
+    joyNum: 0
+  - serializedVersion: 3
+    m_Name: XBOX_SHARED_TRIGGER
+    descriptiveName: 
+    descriptiveNegativeName: 
+    negativeButton: 
+    positiveButton: 
+    altNegativeButton: 
+    altPositiveButton: 
+    gravity: 0
+    dead: 0.19
+    sensitivity: 1
+    snap: 0
+    invert: 0
+    type: 2
+    axis: 2
+    joyNum: 0
+  - serializedVersion: 3
+    m_Name: CONTROLLER_RIGHT_STICK_HORIZONTAL
+    descriptiveName: 
+    descriptiveNegativeName: 
+    negativeButton: 
+    positiveButton: 
+    altNegativeButton: 
+    altPositiveButton: 
+    gravity: 0
+    dead: 0.19
+    sensitivity: 1
+    snap: 0
+    invert: 0
+    type: 2
+    axis: 3
+    joyNum: 0
+  - serializedVersion: 3
+    m_Name: CONTROLLER_RIGHT_STICK_VERTICAL
+    descriptiveName: 
+    descriptiveNegativeName: 
+    negativeButton: 
+    positiveButton: 
+    altNegativeButton: 
+    altPositiveButton: 
+    gravity: 0
+    dead: 0.19
+    sensitivity: 1
+    snap: 0
+    invert: 1
+    type: 2
+    axis: 4
+    joyNum: 0
+  - serializedVersion: 3
+    m_Name: XBOX_LEFT_BUMPER
+    descriptiveName: Left Bumper
+    descriptiveNegativeName: 
+    negativeButton: 
+    positiveButton: joystick button 4
+    altNegativeButton: 
+    altPositiveButton: 
+    gravity: 1000
+    dead: 0.001
+    sensitivity: 1000
+    snap: 0
+    invert: 0
+    type: 0
+    axis: 0
+    joyNum: 0
+  - serializedVersion: 3
+    m_Name: XBOX_RIGHT_BUMPER
+    descriptiveName: Right Bumper
+    descriptiveNegativeName: 
+    negativeButton: 
+    positiveButton: joystick button 5
+    altNegativeButton: 
+    altPositiveButton: 
+    gravity: 1000
+    dead: 0.001
+    sensitivity: 1000
+    snap: 0
+    invert: 0
+    type: 0
+    axis: 0
+    joyNum: 0
+  - serializedVersion: 3
     m_Name: XBOX_A
     descriptiveName: 
     descriptiveNegativeName: 
@@ -182,40 +470,8 @@
     axis: 0
     joyNum: 0
   - serializedVersion: 3
-    m_Name: XBOX_LEFT_BUMPER
-    descriptiveName: 
-    descriptiveNegativeName: 
-    negativeButton: 
-    positiveButton: joystick button 4
-    altNegativeButton: 
-    altPositiveButton: 
-    gravity: 1000
-    dead: 0.001
-    sensitivity: 1000
-    snap: 0
-    invert: 0
-    type: 0
-    axis: 0
-    joyNum: 0
-  - serializedVersion: 3
-    m_Name: XBOX_RIGHT_BUMPER
-    descriptiveName: 
-    descriptiveNegativeName: 
-    negativeButton: 
-    positiveButton: joystick button 5
-    altNegativeButton: 
-    altPositiveButton: 
-    gravity: 1000
-    dead: 0.001
-    sensitivity: 1000
-    snap: 0
-    invert: 0
-    type: 0
-    axis: 0
-    joyNum: 0
-  - serializedVersion: 3
     m_Name: XBOX_VIEW
-    descriptiveName: 
+    descriptiveName: View Button
     descriptiveNegativeName: 
     negativeButton: 
     positiveButton: joystick button 6
@@ -231,7 +487,7 @@
     joyNum: 0
   - serializedVersion: 3
     m_Name: XBOX_MENU
-    descriptiveName: 
+    descriptiveName: Menu Button
     descriptiveNegativeName: 
     negativeButton: 
     positiveButton: joystick button 7
@@ -246,8 +502,8 @@
     axis: 0
     joyNum: 0
   - serializedVersion: 3
-    m_Name: XBOX_LEFT_STICK_CLICK
-    descriptiveName: 
+    m_Name: CONTROLLER_LEFT_STICK_CLICK
+    descriptiveName: Left Stick Click
     descriptiveNegativeName: 
     negativeButton: 
     positiveButton: joystick button 8
@@ -262,8 +518,8 @@
     axis: 0
     joyNum: 0
   - serializedVersion: 3
-    m_Name: XBOX_RIGHT_STICK_CLICK
-    descriptiveName: 
+    m_Name: CONTROLLER_RIGHT_STICK_CLICK
+    descriptiveName: Right Stick Click
     descriptiveNegativeName: 
     negativeButton: 
     positiveButton: joystick button 9
@@ -278,92 +534,6 @@
     axis: 0
     joyNum: 0
   - serializedVersion: 3
-    m_Name: XBOX_LEFT_STICK_HORIZONTAL
-    descriptiveName: 
-    descriptiveNegativeName: 
-    negativeButton: 
-    positiveButton: 
-    altNegativeButton: 
-    altPositiveButton: 
-    gravity: 0
-    dead: 0.19
-    sensitivity: 1
-    snap: 0
-    invert: 0
-    type: 2
-    axis: 0
-    joyNum: 0
-  - serializedVersion: 3
-    m_Name: XBOX_LEFT_STICK_VERTICAL
-    descriptiveName: 
-    descriptiveNegativeName: 
-    negativeButton: 
-    positiveButton: 
-    altNegativeButton: 
-    altPositiveButton: 
-    gravity: 0
-    dead: 0.19
-    sensitivity: 1
-    snap: 0
-    invert: 1
-    type: 2
-    axis: 1
-    joyNum: 0
-  - serializedVersion: 3
-    m_Name: XBOX_SHARED_TRIGGER
-    descriptiveName: 
-    descriptiveNegativeName: 
-    negativeButton: 
-    positiveButton: 
-    altNegativeButton: 
-    altPositiveButton: 
-    gravity: 0
-    dead: 0.19
-    sensitivity: 1
-    snap: 0
-    invert: 1
-    type: 2
-    axis: 2
-    joyNum: 0
-  - serializedVersion: 3
-    m_Name: XBOX_RIGHT_STICK_HORIZONTAL
-    descriptiveName: 
-    descriptiveNegativeName: 
-    negativeButton: 
-    positiveButton: 
-    altNegativeButton: 
-    altPositiveButton: 
-    gravity: 0
-    dead: 0.19
-    sensitivity: 1
-    snap: 0
-    invert: 0
-    type: 2
-    axis: 3
-    joyNum: 0
-  - serializedVersion: 3
-    m_Name: XBOX_RIGHT_STICK_VERTICAL
-    descriptiveName: 
-    descriptiveNegativeName: 
-    negativeButton: 
-    positiveButton: 
-    altNegativeButton: 
-    altPositiveButton: 
-    gravity: 0
-    dead: 0.19
-    sensitivity: 1
-<<<<<<< HEAD
-    snap: 0
-    invert: 0
-    type: 2
-    axis: 3
-=======
-    snap: 0
-    invert: 1
-    type: 2
-    axis: 4
-    joyNum: 0
-  - serializedVersion: 3
     m_Name: XBOX_DPAD_HORIZONTAL
     descriptiveName: 
     descriptiveNegativeName: 
@@ -376,9 +546,8 @@
     sensitivity: 1
     snap: 0
     invert: 0
-    type: 2
+    type: 0
     axis: 5
->>>>>>> 1bcd8e6b
     joyNum: 0
   - serializedVersion: 3
     m_Name: XBOX_DPAD_VERTICAL
@@ -392,63 +561,39 @@
     dead: 0.19
     sensitivity: 1
     snap: 0
-<<<<<<< HEAD
-    invert: 1
-    type: 2
-    axis: 4
-    joyNum: 0
-  - serializedVersion: 3
-    m_Name: LeftBumper
-    descriptiveName: Left Bumper
-=======
-    invert: 0
-    type: 2
+    invert: 0
+    type: 0
     axis: 6
     joyNum: 0
   - serializedVersion: 3
-    m_Name: XBOX_LEFT_TRIGGER
-    descriptiveName: 
->>>>>>> 1bcd8e6b
-    descriptiveNegativeName: 
-    negativeButton: 
-    positiveButton: joystick button 4
-    altNegativeButton: 
-    altPositiveButton: 
-    gravity: 0
-    dead: 0.19
-    sensitivity: 1
-    snap: 0
-    invert: 0
-<<<<<<< HEAD
-    type: 0
-    axis: 4
-    joyNum: 0
-  - serializedVersion: 3
-    m_Name: RightBumper
-    descriptiveName: Right Bumper
-=======
-    type: 2
+    m_Name: CONTROLLER_LEFT_TRIGGER
+    descriptiveName: 
+    descriptiveNegativeName: 
+    negativeButton: 
+    positiveButton: 
+    altNegativeButton: 
+    altPositiveButton: 
+    gravity: 0
+    dead: 0.19
+    sensitivity: 1
+    snap: 0
+    invert: 0
+    type: 0
     axis: 8
     joyNum: 0
   - serializedVersion: 3
-    m_Name: XBOX_RIGHT_TRIGGER
-    descriptiveName: 
->>>>>>> 1bcd8e6b
-    descriptiveNegativeName: 
-    negativeButton: 
-    positiveButton: joystick button 5
-    altNegativeButton: 
-    altPositiveButton: 
-    gravity: 0
-    dead: 0.19
-    sensitivity: 1
-    snap: 0
-    invert: 0
-<<<<<<< HEAD
-    type: 0
-    axis: 4
-=======
-    type: 2
+    m_Name: CONTROLLER_RIGHT_TRIGGER
+    descriptiveName: 
+    descriptiveNegativeName: 
+    negativeButton: 
+    positiveButton: 
+    altNegativeButton: 
+    altPositiveButton: 
+    gravity: 0
+    dead: 0.19
+    sensitivity: 1
+    snap: 0
+    invert: 0
+    type: 0
     axis: 9
->>>>>>> 1bcd8e6b
     joyNum: 0